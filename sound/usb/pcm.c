--- conflicted
+++ resolved
@@ -368,10 +368,7 @@
 		goto add_sync_ep_from_ifnum;
 	case USB_ID(0x07fd, 0x0008): /* MOTU M Series */
 	case USB_ID(0x31e9, 0x0002): /* Solid State Logic SSL2+ */
-<<<<<<< HEAD
-=======
 	case USB_ID(0x0d9a, 0x00df): /* RTX6001 */
->>>>>>> 935ace2f
 		ep = 0x81;
 		ifnum = 2;
 		goto add_sync_ep_from_ifnum;
