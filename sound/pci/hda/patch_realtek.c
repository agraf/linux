--- conflicted
+++ resolved
@@ -278,15 +278,13 @@
 	return false;
 }
 
-<<<<<<< HEAD
-static void call_update_outputs(struct hda_codec *codec);
-=======
 static inline hda_nid_t get_capsrc(struct alc_spec *spec, int idx)
 {
 	return spec->capsrc_nids ?
 		spec->capsrc_nids[idx] : spec->adc_nids[idx];
 }
->>>>>>> 61071594
+
+static void call_update_outputs(struct hda_codec *codec);
 
 /* select the given imux item; either unmute exclusively or select the route */
 static int alc_mux_select(struct hda_codec *codec, unsigned int adc_idx,
