--- conflicted
+++ resolved
@@ -460,14 +460,11 @@
 	const struct dsa_switch_ops	*ops;
 
 	/*
-<<<<<<< HEAD
-=======
 	 * Allow a DSA switch driver to override the phylink MAC ops
 	 */
 	const struct phylink_mac_ops	*phylink_mac_ops;
 
 	/*
->>>>>>> 0c383648
 	 * User mii_bus and devices for the individual ports.
 	 */
 	u32			phys_mii_mask;
