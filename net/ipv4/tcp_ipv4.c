// SPDX-License-Identifier: GPL-2.0-or-later
/*
 * INET		An implementation of the TCP/IP protocol suite for the LINUX
 *		operating system.  INET is implemented using the  BSD Socket
 *		interface as the means of communication with the user level.
 *
 *		Implementation of the Transmission Control Protocol(TCP).
 *
 *		IPv4 specific functions
 *
 *		code split from:
 *		linux/ipv4/tcp.c
 *		linux/ipv4/tcp_input.c
 *		linux/ipv4/tcp_output.c
 *
 *		See tcp.c for author information
 */

/*
 * Changes:
 *		David S. Miller	:	New socket lookup architecture.
 *					This code is dedicated to John Dyson.
 *		David S. Miller :	Change semantics of established hash,
 *					half is devoted to TIME_WAIT sockets
 *					and the rest go in the other half.
 *		Andi Kleen :		Add support for syncookies and fixed
 *					some bugs: ip options weren't passed to
 *					the TCP layer, missed a check for an
 *					ACK bit.
 *		Andi Kleen :		Implemented fast path mtu discovery.
 *	     				Fixed many serious bugs in the
 *					request_sock handling and moved
 *					most of it into the af independent code.
 *					Added tail drop and some other bugfixes.
 *					Added new listen semantics.
 *		Mike McLagan	:	Routing by source
 *	Juan Jose Ciarlante:		ip_dynaddr bits
 *		Andi Kleen:		various fixes.
 *	Vitaly E. Lavrov	:	Transparent proxy revived after year
 *					coma.
 *	Andi Kleen		:	Fix new listen.
 *	Andi Kleen		:	Fix accept error reporting.
 *	YOSHIFUJI Hideaki @USAGI and:	Support IPV6_V6ONLY socket option, which
 *	Alexey Kuznetsov		allow both IPv4 and IPv6 sockets to bind
 *					a single port at the same time.
 */

#define pr_fmt(fmt) "TCP: " fmt

#include <linux/bottom_half.h>
#include <linux/types.h>
#include <linux/fcntl.h>
#include <linux/module.h>
#include <linux/random.h>
#include <linux/cache.h>
#include <linux/jhash.h>
#include <linux/init.h>
#include <linux/times.h>
#include <linux/slab.h>

#include <net/net_namespace.h>
#include <net/icmp.h>
#include <net/inet_hashtables.h>
#include <net/tcp.h>
#include <net/transp_v6.h>
#include <net/ipv6.h>
#include <net/inet_common.h>
#include <net/timewait_sock.h>
#include <net/xfrm.h>
#include <net/secure_seq.h>
#include <net/busy_poll.h>

#include <linux/inet.h>
#include <linux/ipv6.h>
#include <linux/stddef.h>
#include <linux/proc_fs.h>
#include <linux/seq_file.h>
#include <linux/inetdevice.h>
#include <linux/btf_ids.h>

#include <crypto/hash.h>
#include <linux/scatterlist.h>

#include <trace/events/tcp.h>

#ifdef CONFIG_TCP_MD5SIG
static int tcp_v4_md5_hash_hdr(char *md5_hash, const struct tcp_md5sig_key *key,
			       __be32 daddr, __be32 saddr, const struct tcphdr *th);
#endif

struct inet_hashinfo tcp_hashinfo;
EXPORT_SYMBOL(tcp_hashinfo);

static DEFINE_PER_CPU(struct sock *, ipv4_tcp_sk);

static u32 tcp_v4_init_seq(const struct sk_buff *skb)
{
	return secure_tcp_seq(ip_hdr(skb)->daddr,
			      ip_hdr(skb)->saddr,
			      tcp_hdr(skb)->dest,
			      tcp_hdr(skb)->source);
}

static u32 tcp_v4_init_ts_off(const struct net *net, const struct sk_buff *skb)
{
	return secure_tcp_ts_off(net, ip_hdr(skb)->daddr, ip_hdr(skb)->saddr);
}

int tcp_twsk_unique(struct sock *sk, struct sock *sktw, void *twp)
{
	const struct inet_timewait_sock *tw = inet_twsk(sktw);
	const struct tcp_timewait_sock *tcptw = tcp_twsk(sktw);
	struct tcp_sock *tp = tcp_sk(sk);
	int reuse = sock_net(sk)->ipv4.sysctl_tcp_tw_reuse;

	if (reuse == 2) {
		/* Still does not detect *everything* that goes through
		 * lo, since we require a loopback src or dst address
		 * or direct binding to 'lo' interface.
		 */
		bool loopback = false;
		if (tw->tw_bound_dev_if == LOOPBACK_IFINDEX)
			loopback = true;
#if IS_ENABLED(CONFIG_IPV6)
		if (tw->tw_family == AF_INET6) {
			if (ipv6_addr_loopback(&tw->tw_v6_daddr) ||
			    ipv6_addr_v4mapped_loopback(&tw->tw_v6_daddr) ||
			    ipv6_addr_loopback(&tw->tw_v6_rcv_saddr) ||
			    ipv6_addr_v4mapped_loopback(&tw->tw_v6_rcv_saddr))
				loopback = true;
		} else
#endif
		{
			if (ipv4_is_loopback(tw->tw_daddr) ||
			    ipv4_is_loopback(tw->tw_rcv_saddr))
				loopback = true;
		}
		if (!loopback)
			reuse = 0;
	}

	/* With PAWS, it is safe from the viewpoint
	   of data integrity. Even without PAWS it is safe provided sequence
	   spaces do not overlap i.e. at data rates <= 80Mbit/sec.

	   Actually, the idea is close to VJ's one, only timestamp cache is
	   held not per host, but per port pair and TW bucket is used as state
	   holder.

	   If TW bucket has been already destroyed we fall back to VJ's scheme
	   and use initial timestamp retrieved from peer table.
	 */
	if (tcptw->tw_ts_recent_stamp &&
	    (!twp || (reuse && time_after32(ktime_get_seconds(),
					    tcptw->tw_ts_recent_stamp)))) {
		/* In case of repair and re-using TIME-WAIT sockets we still
		 * want to be sure that it is safe as above but honor the
		 * sequence numbers and time stamps set as part of the repair
		 * process.
		 *
		 * Without this check re-using a TIME-WAIT socket with TCP
		 * repair would accumulate a -1 on the repair assigned
		 * sequence number. The first time it is reused the sequence
		 * is -1, the second time -2, etc. This fixes that issue
		 * without appearing to create any others.
		 */
		if (likely(!tp->repair)) {
			u32 seq = tcptw->tw_snd_nxt + 65535 + 2;

			if (!seq)
				seq = 1;
			WRITE_ONCE(tp->write_seq, seq);
			tp->rx_opt.ts_recent	   = tcptw->tw_ts_recent;
			tp->rx_opt.ts_recent_stamp = tcptw->tw_ts_recent_stamp;
		}
		sock_hold(sktw);
		return 1;
	}

	return 0;
}
EXPORT_SYMBOL_GPL(tcp_twsk_unique);

static int tcp_v4_pre_connect(struct sock *sk, struct sockaddr *uaddr,
			      int addr_len)
{
	/* This check is replicated from tcp_v4_connect() and intended to
	 * prevent BPF program called below from accessing bytes that are out
	 * of the bound specified by user in addr_len.
	 */
	if (addr_len < sizeof(struct sockaddr_in))
		return -EINVAL;

	sock_owned_by_me(sk);

	return BPF_CGROUP_RUN_PROG_INET4_CONNECT(sk, uaddr);
}

/* This will initiate an outgoing connection. */
int tcp_v4_connect(struct sock *sk, struct sockaddr *uaddr, int addr_len)
{
	struct sockaddr_in *usin = (struct sockaddr_in *)uaddr;
	struct inet_sock *inet = inet_sk(sk);
	struct tcp_sock *tp = tcp_sk(sk);
	__be16 orig_sport, orig_dport;
	__be32 daddr, nexthop;
	struct flowi4 *fl4;
	struct rtable *rt;
	int err;
	struct ip_options_rcu *inet_opt;
	struct inet_timewait_death_row *tcp_death_row = sock_net(sk)->ipv4.tcp_death_row;

	if (addr_len < sizeof(struct sockaddr_in))
		return -EINVAL;

	if (usin->sin_family != AF_INET)
		return -EAFNOSUPPORT;

	nexthop = daddr = usin->sin_addr.s_addr;
	inet_opt = rcu_dereference_protected(inet->inet_opt,
					     lockdep_sock_is_held(sk));
	if (inet_opt && inet_opt->opt.srr) {
		if (!daddr)
			return -EINVAL;
		nexthop = inet_opt->opt.faddr;
	}

	orig_sport = inet->inet_sport;
	orig_dport = usin->sin_port;
	fl4 = &inet->cork.fl.u.ip4;
	rt = ip_route_connect(fl4, nexthop, inet->inet_saddr,
			      sk->sk_bound_dev_if, IPPROTO_TCP, orig_sport,
			      orig_dport, sk);
	if (IS_ERR(rt)) {
		err = PTR_ERR(rt);
		if (err == -ENETUNREACH)
			IP_INC_STATS(sock_net(sk), IPSTATS_MIB_OUTNOROUTES);
		return err;
	}

	if (rt->rt_flags & (RTCF_MULTICAST | RTCF_BROADCAST)) {
		ip_rt_put(rt);
		return -ENETUNREACH;
	}

	if (!inet_opt || !inet_opt->opt.srr)
		daddr = fl4->daddr;

	if (!inet->inet_saddr)
		inet->inet_saddr = fl4->saddr;
	sk_rcv_saddr_set(sk, inet->inet_saddr);

	if (tp->rx_opt.ts_recent_stamp && inet->inet_daddr != daddr) {
		/* Reset inherited state */
		tp->rx_opt.ts_recent	   = 0;
		tp->rx_opt.ts_recent_stamp = 0;
		if (likely(!tp->repair))
			WRITE_ONCE(tp->write_seq, 0);
	}

	inet->inet_dport = usin->sin_port;
	sk_daddr_set(sk, daddr);

	inet_csk(sk)->icsk_ext_hdr_len = 0;
	if (inet_opt)
		inet_csk(sk)->icsk_ext_hdr_len = inet_opt->opt.optlen;

	tp->rx_opt.mss_clamp = TCP_MSS_DEFAULT;

	/* Socket identity is still unknown (sport may be zero).
	 * However we set state to SYN-SENT and not releasing socket
	 * lock select source port, enter ourselves into the hash tables and
	 * complete initialization after this.
	 */
	tcp_set_state(sk, TCP_SYN_SENT);
	err = inet_hash_connect(tcp_death_row, sk);
	if (err)
		goto failure;

	sk_set_txhash(sk);

	rt = ip_route_newports(fl4, rt, orig_sport, orig_dport,
			       inet->inet_sport, inet->inet_dport, sk);
	if (IS_ERR(rt)) {
		err = PTR_ERR(rt);
		rt = NULL;
		goto failure;
	}
	/* OK, now commit destination to socket.  */
	sk->sk_gso_type = SKB_GSO_TCPV4;
	sk_setup_caps(sk, &rt->dst);
	rt = NULL;

	if (likely(!tp->repair)) {
		if (!tp->write_seq)
			WRITE_ONCE(tp->write_seq,
				   secure_tcp_seq(inet->inet_saddr,
						  inet->inet_daddr,
						  inet->inet_sport,
						  usin->sin_port));
		tp->tsoffset = secure_tcp_ts_off(sock_net(sk),
						 inet->inet_saddr,
						 inet->inet_daddr);
	}

	inet->inet_id = prandom_u32();

	if (tcp_fastopen_defer_connect(sk, &err))
		return err;
	if (err)
		goto failure;

	err = tcp_connect(sk);

	if (err)
		goto failure;

	return 0;

failure:
	/*
	 * This unhashes the socket and releases the local port,
	 * if necessary.
	 */
	tcp_set_state(sk, TCP_CLOSE);
	ip_rt_put(rt);
	sk->sk_route_caps = 0;
	inet->inet_dport = 0;
	return err;
}
EXPORT_SYMBOL(tcp_v4_connect);

/*
 * This routine reacts to ICMP_FRAG_NEEDED mtu indications as defined in RFC1191.
 * It can be called through tcp_release_cb() if socket was owned by user
 * at the time tcp_v4_err() was called to handle ICMP message.
 */
void tcp_v4_mtu_reduced(struct sock *sk)
{
	struct inet_sock *inet = inet_sk(sk);
	struct dst_entry *dst;
	u32 mtu;

	if ((1 << sk->sk_state) & (TCPF_LISTEN | TCPF_CLOSE))
		return;
	mtu = READ_ONCE(tcp_sk(sk)->mtu_info);
	dst = inet_csk_update_pmtu(sk, mtu);
	if (!dst)
		return;

	/* Something is about to be wrong... Remember soft error
	 * for the case, if this connection will not able to recover.
	 */
	if (mtu < dst_mtu(dst) && ip_dont_fragment(sk, dst))
		sk->sk_err_soft = EMSGSIZE;

	mtu = dst_mtu(dst);

	if (inet->pmtudisc != IP_PMTUDISC_DONT &&
	    ip_sk_accept_pmtu(sk) &&
	    inet_csk(sk)->icsk_pmtu_cookie > mtu) {
		tcp_sync_mss(sk, mtu);

		/* Resend the TCP packet because it's
		 * clear that the old packet has been
		 * dropped. This is the new "fast" path mtu
		 * discovery.
		 */
		tcp_simple_retransmit(sk);
	} /* else let the usual retransmit timer handle it */
}
EXPORT_SYMBOL(tcp_v4_mtu_reduced);

static void do_redirect(struct sk_buff *skb, struct sock *sk)
{
	struct dst_entry *dst = __sk_dst_check(sk, 0);

	if (dst)
		dst->ops->redirect(dst, sk, skb);
}


/* handle ICMP messages on TCP_NEW_SYN_RECV request sockets */
void tcp_req_err(struct sock *sk, u32 seq, bool abort)
{
	struct request_sock *req = inet_reqsk(sk);
	struct net *net = sock_net(sk);

	/* ICMPs are not backlogged, hence we cannot get
	 * an established socket here.
	 */
	if (seq != tcp_rsk(req)->snt_isn) {
		__NET_INC_STATS(net, LINUX_MIB_OUTOFWINDOWICMPS);
	} else if (abort) {
		/*
		 * Still in SYN_RECV, just remove it silently.
		 * There is no good way to pass the error to the newly
		 * created socket, and POSIX does not want network
		 * errors returned from accept().
		 */
		inet_csk_reqsk_queue_drop(req->rsk_listener, req);
		tcp_listendrop(req->rsk_listener);
	}
	reqsk_put(req);
}
EXPORT_SYMBOL(tcp_req_err);

/* TCP-LD (RFC 6069) logic */
void tcp_ld_RTO_revert(struct sock *sk, u32 seq)
{
	struct inet_connection_sock *icsk = inet_csk(sk);
	struct tcp_sock *tp = tcp_sk(sk);
	struct sk_buff *skb;
	s32 remaining;
	u32 delta_us;

	if (sock_owned_by_user(sk))
		return;

	if (seq != tp->snd_una  || !icsk->icsk_retransmits ||
	    !icsk->icsk_backoff)
		return;

	skb = tcp_rtx_queue_head(sk);
	if (WARN_ON_ONCE(!skb))
		return;

	icsk->icsk_backoff--;
	icsk->icsk_rto = tp->srtt_us ? __tcp_set_rto(tp) : TCP_TIMEOUT_INIT;
	icsk->icsk_rto = inet_csk_rto_backoff(icsk, TCP_RTO_MAX);

	tcp_mstamp_refresh(tp);
	delta_us = (u32)(tp->tcp_mstamp - tcp_skb_timestamp_us(skb));
	remaining = icsk->icsk_rto - usecs_to_jiffies(delta_us);

	if (remaining > 0) {
		inet_csk_reset_xmit_timer(sk, ICSK_TIME_RETRANS,
					  remaining, TCP_RTO_MAX);
	} else {
		/* RTO revert clocked out retransmission.
		 * Will retransmit now.
		 */
		tcp_retransmit_timer(sk);
	}
}
EXPORT_SYMBOL(tcp_ld_RTO_revert);

/*
 * This routine is called by the ICMP module when it gets some
 * sort of error condition.  If err < 0 then the socket should
 * be closed and the error returned to the user.  If err > 0
 * it's just the icmp type << 8 | icmp code.  After adjustment
 * header points to the first 8 bytes of the tcp header.  We need
 * to find the appropriate port.
 *
 * The locking strategy used here is very "optimistic". When
 * someone else accesses the socket the ICMP is just dropped
 * and for some paths there is no check at all.
 * A more general error queue to queue errors for later handling
 * is probably better.
 *
 */

int tcp_v4_err(struct sk_buff *skb, u32 info)
{
	const struct iphdr *iph = (const struct iphdr *)skb->data;
	struct tcphdr *th = (struct tcphdr *)(skb->data + (iph->ihl << 2));
	struct tcp_sock *tp;
	struct inet_sock *inet;
	const int type = icmp_hdr(skb)->type;
	const int code = icmp_hdr(skb)->code;
	struct sock *sk;
	struct request_sock *fastopen;
	u32 seq, snd_una;
	int err;
	struct net *net = dev_net(skb->dev);

	sk = __inet_lookup_established(net, &tcp_hashinfo, iph->daddr,
				       th->dest, iph->saddr, ntohs(th->source),
				       inet_iif(skb), 0);
	if (!sk) {
		__ICMP_INC_STATS(net, ICMP_MIB_INERRORS);
		return -ENOENT;
	}
	if (sk->sk_state == TCP_TIME_WAIT) {
		inet_twsk_put(inet_twsk(sk));
		return 0;
	}
	seq = ntohl(th->seq);
	if (sk->sk_state == TCP_NEW_SYN_RECV) {
		tcp_req_err(sk, seq, type == ICMP_PARAMETERPROB ||
				     type == ICMP_TIME_EXCEEDED ||
				     (type == ICMP_DEST_UNREACH &&
				      (code == ICMP_NET_UNREACH ||
				       code == ICMP_HOST_UNREACH)));
		return 0;
	}

	bh_lock_sock(sk);
	/* If too many ICMPs get dropped on busy
	 * servers this needs to be solved differently.
	 * We do take care of PMTU discovery (RFC1191) special case :
	 * we can receive locally generated ICMP messages while socket is held.
	 */
	if (sock_owned_by_user(sk)) {
		if (!(type == ICMP_DEST_UNREACH && code == ICMP_FRAG_NEEDED))
			__NET_INC_STATS(net, LINUX_MIB_LOCKDROPPEDICMPS);
	}
	if (sk->sk_state == TCP_CLOSE)
		goto out;

	if (static_branch_unlikely(&ip4_min_ttl)) {
		/* min_ttl can be changed concurrently from do_ip_setsockopt() */
		if (unlikely(iph->ttl < READ_ONCE(inet_sk(sk)->min_ttl))) {
			__NET_INC_STATS(net, LINUX_MIB_TCPMINTTLDROP);
			goto out;
		}
	}

	tp = tcp_sk(sk);
	/* XXX (TFO) - tp->snd_una should be ISN (tcp_create_openreq_child() */
	fastopen = rcu_dereference(tp->fastopen_rsk);
	snd_una = fastopen ? tcp_rsk(fastopen)->snt_isn : tp->snd_una;
	if (sk->sk_state != TCP_LISTEN &&
	    !between(seq, snd_una, tp->snd_nxt)) {
		__NET_INC_STATS(net, LINUX_MIB_OUTOFWINDOWICMPS);
		goto out;
	}

	switch (type) {
	case ICMP_REDIRECT:
		if (!sock_owned_by_user(sk))
			do_redirect(skb, sk);
		goto out;
	case ICMP_SOURCE_QUENCH:
		/* Just silently ignore these. */
		goto out;
	case ICMP_PARAMETERPROB:
		err = EPROTO;
		break;
	case ICMP_DEST_UNREACH:
		if (code > NR_ICMP_UNREACH)
			goto out;

		if (code == ICMP_FRAG_NEEDED) { /* PMTU discovery (RFC1191) */
			/* We are not interested in TCP_LISTEN and open_requests
			 * (SYN-ACKs send out by Linux are always <576bytes so
			 * they should go through unfragmented).
			 */
			if (sk->sk_state == TCP_LISTEN)
				goto out;

			WRITE_ONCE(tp->mtu_info, info);
			if (!sock_owned_by_user(sk)) {
				tcp_v4_mtu_reduced(sk);
			} else {
				if (!test_and_set_bit(TCP_MTU_REDUCED_DEFERRED, &sk->sk_tsq_flags))
					sock_hold(sk);
			}
			goto out;
		}

		err = icmp_err_convert[code].errno;
		/* check if this ICMP message allows revert of backoff.
		 * (see RFC 6069)
		 */
		if (!fastopen &&
		    (code == ICMP_NET_UNREACH || code == ICMP_HOST_UNREACH))
			tcp_ld_RTO_revert(sk, seq);
		break;
	case ICMP_TIME_EXCEEDED:
		err = EHOSTUNREACH;
		break;
	default:
		goto out;
	}

	switch (sk->sk_state) {
	case TCP_SYN_SENT:
	case TCP_SYN_RECV:
		/* Only in fast or simultaneous open. If a fast open socket is
		 * already accepted it is treated as a connected one below.
		 */
		if (fastopen && !fastopen->sk)
			break;

		ip_icmp_error(sk, skb, err, th->dest, info, (u8 *)th);

		if (!sock_owned_by_user(sk)) {
			sk->sk_err = err;

			sk_error_report(sk);

			tcp_done(sk);
		} else {
			sk->sk_err_soft = err;
		}
		goto out;
	}

	/* If we've already connected we will keep trying
	 * until we time out, or the user gives up.
	 *
	 * rfc1122 4.2.3.9 allows to consider as hard errors
	 * only PROTO_UNREACH and PORT_UNREACH (well, FRAG_FAILED too,
	 * but it is obsoleted by pmtu discovery).
	 *
	 * Note, that in modern internet, where routing is unreliable
	 * and in each dark corner broken firewalls sit, sending random
	 * errors ordered by their masters even this two messages finally lose
	 * their original sense (even Linux sends invalid PORT_UNREACHs)
	 *
	 * Now we are in compliance with RFCs.
	 *							--ANK (980905)
	 */

	inet = inet_sk(sk);
	if (!sock_owned_by_user(sk) && inet->recverr) {
		sk->sk_err = err;
		sk_error_report(sk);
	} else	{ /* Only an error on timeout */
		sk->sk_err_soft = err;
	}

out:
	bh_unlock_sock(sk);
	sock_put(sk);
	return 0;
}

void __tcp_v4_send_check(struct sk_buff *skb, __be32 saddr, __be32 daddr)
{
	struct tcphdr *th = tcp_hdr(skb);

	th->check = ~tcp_v4_check(skb->len, saddr, daddr, 0);
	skb->csum_start = skb_transport_header(skb) - skb->head;
	skb->csum_offset = offsetof(struct tcphdr, check);
}

/* This routine computes an IPv4 TCP checksum. */
void tcp_v4_send_check(struct sock *sk, struct sk_buff *skb)
{
	const struct inet_sock *inet = inet_sk(sk);

	__tcp_v4_send_check(skb, inet->inet_saddr, inet->inet_daddr);
}
EXPORT_SYMBOL(tcp_v4_send_check);

/*
 *	This routine will send an RST to the other tcp.
 *
 *	Someone asks: why I NEVER use socket parameters (TOS, TTL etc.)
 *		      for reset.
 *	Answer: if a packet caused RST, it is not for a socket
 *		existing in our system, if it is matched to a socket,
 *		it is just duplicate segment or bug in other side's TCP.
 *		So that we build reply only basing on parameters
 *		arrived with segment.
 *	Exception: precedence violation. We do not implement it in any case.
 */

#ifdef CONFIG_TCP_MD5SIG
#define OPTION_BYTES TCPOLEN_MD5SIG_ALIGNED
#else
#define OPTION_BYTES sizeof(__be32)
#endif

static void tcp_v4_send_reset(const struct sock *sk, struct sk_buff *skb)
{
	const struct tcphdr *th = tcp_hdr(skb);
	struct {
		struct tcphdr th;
		__be32 opt[OPTION_BYTES / sizeof(__be32)];
	} rep;
	struct ip_reply_arg arg;
#ifdef CONFIG_TCP_MD5SIG
	struct tcp_md5sig_key *key = NULL;
	const __u8 *hash_location = NULL;
	unsigned char newhash[16];
	int genhash;
	struct sock *sk1 = NULL;
#endif
	u64 transmit_time = 0;
	struct sock *ctl_sk;
	struct net *net;

	/* Never send a reset in response to a reset. */
	if (th->rst)
		return;

	/* If sk not NULL, it means we did a successful lookup and incoming
	 * route had to be correct. prequeue might have dropped our dst.
	 */
	if (!sk && skb_rtable(skb)->rt_type != RTN_LOCAL)
		return;

	/* Swap the send and the receive. */
	memset(&rep, 0, sizeof(rep));
	rep.th.dest   = th->source;
	rep.th.source = th->dest;
	rep.th.doff   = sizeof(struct tcphdr) / 4;
	rep.th.rst    = 1;

	if (th->ack) {
		rep.th.seq = th->ack_seq;
	} else {
		rep.th.ack = 1;
		rep.th.ack_seq = htonl(ntohl(th->seq) + th->syn + th->fin +
				       skb->len - (th->doff << 2));
	}

	memset(&arg, 0, sizeof(arg));
	arg.iov[0].iov_base = (unsigned char *)&rep;
	arg.iov[0].iov_len  = sizeof(rep.th);

	net = sk ? sock_net(sk) : dev_net(skb_dst(skb)->dev);
#ifdef CONFIG_TCP_MD5SIG
	rcu_read_lock();
	hash_location = tcp_parse_md5sig_option(th);
	if (sk && sk_fullsock(sk)) {
		const union tcp_md5_addr *addr;
		int l3index;

		/* sdif set, means packet ingressed via a device
		 * in an L3 domain and inet_iif is set to it.
		 */
		l3index = tcp_v4_sdif(skb) ? inet_iif(skb) : 0;
		addr = (union tcp_md5_addr *)&ip_hdr(skb)->saddr;
		key = tcp_md5_do_lookup(sk, l3index, addr, AF_INET);
	} else if (hash_location) {
		const union tcp_md5_addr *addr;
		int sdif = tcp_v4_sdif(skb);
		int dif = inet_iif(skb);
		int l3index;

		/*
		 * active side is lost. Try to find listening socket through
		 * source port, and then find md5 key through listening socket.
		 * we are not loose security here:
		 * Incoming packet is checked with md5 hash with finding key,
		 * no RST generated if md5 hash doesn't match.
		 */
		sk1 = __inet_lookup_listener(net, &tcp_hashinfo, NULL, 0,
					     ip_hdr(skb)->saddr,
					     th->source, ip_hdr(skb)->daddr,
					     ntohs(th->source), dif, sdif);
		/* don't send rst if it can't find key */
		if (!sk1)
			goto out;

		/* sdif set, means packet ingressed via a device
		 * in an L3 domain and dif is set to it.
		 */
		l3index = sdif ? dif : 0;
		addr = (union tcp_md5_addr *)&ip_hdr(skb)->saddr;
		key = tcp_md5_do_lookup(sk1, l3index, addr, AF_INET);
		if (!key)
			goto out;


		genhash = tcp_v4_md5_hash_skb(newhash, key, NULL, skb);
		if (genhash || memcmp(hash_location, newhash, 16) != 0)
			goto out;

	}

	if (key) {
		rep.opt[0] = htonl((TCPOPT_NOP << 24) |
				   (TCPOPT_NOP << 16) |
				   (TCPOPT_MD5SIG << 8) |
				   TCPOLEN_MD5SIG);
		/* Update length and the length the header thinks exists */
		arg.iov[0].iov_len += TCPOLEN_MD5SIG_ALIGNED;
		rep.th.doff = arg.iov[0].iov_len / 4;

		tcp_v4_md5_hash_hdr((__u8 *) &rep.opt[1],
				     key, ip_hdr(skb)->saddr,
				     ip_hdr(skb)->daddr, &rep.th);
	}
#endif
	/* Can't co-exist with TCPMD5, hence check rep.opt[0] */
	if (rep.opt[0] == 0) {
		__be32 mrst = mptcp_reset_option(skb);

		if (mrst) {
			rep.opt[0] = mrst;
			arg.iov[0].iov_len += sizeof(mrst);
			rep.th.doff = arg.iov[0].iov_len / 4;
		}
	}

	arg.csum = csum_tcpudp_nofold(ip_hdr(skb)->daddr,
				      ip_hdr(skb)->saddr, /* XXX */
				      arg.iov[0].iov_len, IPPROTO_TCP, 0);
	arg.csumoffset = offsetof(struct tcphdr, check) / 2;
	arg.flags = (sk && inet_sk_transparent(sk)) ? IP_REPLY_ARG_NOSRCCHECK : 0;

	/* When socket is gone, all binding information is lost.
	 * routing might fail in this case. No choice here, if we choose to force
	 * input interface, we will misroute in case of asymmetric route.
	 */
	if (sk) {
		arg.bound_dev_if = sk->sk_bound_dev_if;
		if (sk_fullsock(sk))
			trace_tcp_send_reset(sk, skb);
	}

	BUILD_BUG_ON(offsetof(struct sock, sk_bound_dev_if) !=
		     offsetof(struct inet_timewait_sock, tw_bound_dev_if));

	arg.tos = ip_hdr(skb)->tos;
	arg.uid = sock_net_uid(net, sk && sk_fullsock(sk) ? sk : NULL);
	local_bh_disable();
	ctl_sk = this_cpu_read(ipv4_tcp_sk);
	sock_net_set(ctl_sk, net);
	if (sk) {
		ctl_sk->sk_mark = (sk->sk_state == TCP_TIME_WAIT) ?
				   inet_twsk(sk)->tw_mark : sk->sk_mark;
		ctl_sk->sk_priority = (sk->sk_state == TCP_TIME_WAIT) ?
				   inet_twsk(sk)->tw_priority : sk->sk_priority;
		transmit_time = tcp_transmit_time(sk);
	}
	ip_send_unicast_reply(ctl_sk,
			      skb, &TCP_SKB_CB(skb)->header.h4.opt,
			      ip_hdr(skb)->saddr, ip_hdr(skb)->daddr,
			      &arg, arg.iov[0].iov_len,
			      transmit_time);

	ctl_sk->sk_mark = 0;
	sock_net_set(ctl_sk, &init_net);
	__TCP_INC_STATS(net, TCP_MIB_OUTSEGS);
	__TCP_INC_STATS(net, TCP_MIB_OUTRSTS);
	local_bh_enable();

#ifdef CONFIG_TCP_MD5SIG
out:
	rcu_read_unlock();
#endif
}

/* The code following below sending ACKs in SYN-RECV and TIME-WAIT states
   outside socket context is ugly, certainly. What can I do?
 */

static void tcp_v4_send_ack(const struct sock *sk,
			    struct sk_buff *skb, u32 seq, u32 ack,
			    u32 win, u32 tsval, u32 tsecr, int oif,
			    struct tcp_md5sig_key *key,
			    int reply_flags, u8 tos)
{
	const struct tcphdr *th = tcp_hdr(skb);
	struct {
		struct tcphdr th;
		__be32 opt[(TCPOLEN_TSTAMP_ALIGNED >> 2)
#ifdef CONFIG_TCP_MD5SIG
			   + (TCPOLEN_MD5SIG_ALIGNED >> 2)
#endif
			];
	} rep;
	struct net *net = sock_net(sk);
	struct ip_reply_arg arg;
	struct sock *ctl_sk;
	u64 transmit_time;

	memset(&rep.th, 0, sizeof(struct tcphdr));
	memset(&arg, 0, sizeof(arg));

	arg.iov[0].iov_base = (unsigned char *)&rep;
	arg.iov[0].iov_len  = sizeof(rep.th);
	if (tsecr) {
		rep.opt[0] = htonl((TCPOPT_NOP << 24) | (TCPOPT_NOP << 16) |
				   (TCPOPT_TIMESTAMP << 8) |
				   TCPOLEN_TIMESTAMP);
		rep.opt[1] = htonl(tsval);
		rep.opt[2] = htonl(tsecr);
		arg.iov[0].iov_len += TCPOLEN_TSTAMP_ALIGNED;
	}

	/* Swap the send and the receive. */
	rep.th.dest    = th->source;
	rep.th.source  = th->dest;
	rep.th.doff    = arg.iov[0].iov_len / 4;
	rep.th.seq     = htonl(seq);
	rep.th.ack_seq = htonl(ack);
	rep.th.ack     = 1;
	rep.th.window  = htons(win);

#ifdef CONFIG_TCP_MD5SIG
	if (key) {
		int offset = (tsecr) ? 3 : 0;

		rep.opt[offset++] = htonl((TCPOPT_NOP << 24) |
					  (TCPOPT_NOP << 16) |
					  (TCPOPT_MD5SIG << 8) |
					  TCPOLEN_MD5SIG);
		arg.iov[0].iov_len += TCPOLEN_MD5SIG_ALIGNED;
		rep.th.doff = arg.iov[0].iov_len/4;

		tcp_v4_md5_hash_hdr((__u8 *) &rep.opt[offset],
				    key, ip_hdr(skb)->saddr,
				    ip_hdr(skb)->daddr, &rep.th);
	}
#endif
	arg.flags = reply_flags;
	arg.csum = csum_tcpudp_nofold(ip_hdr(skb)->daddr,
				      ip_hdr(skb)->saddr, /* XXX */
				      arg.iov[0].iov_len, IPPROTO_TCP, 0);
	arg.csumoffset = offsetof(struct tcphdr, check) / 2;
	if (oif)
		arg.bound_dev_if = oif;
	arg.tos = tos;
	arg.uid = sock_net_uid(net, sk_fullsock(sk) ? sk : NULL);
	local_bh_disable();
	ctl_sk = this_cpu_read(ipv4_tcp_sk);
	sock_net_set(ctl_sk, net);
	ctl_sk->sk_mark = (sk->sk_state == TCP_TIME_WAIT) ?
			   inet_twsk(sk)->tw_mark : sk->sk_mark;
	ctl_sk->sk_priority = (sk->sk_state == TCP_TIME_WAIT) ?
			   inet_twsk(sk)->tw_priority : sk->sk_priority;
	transmit_time = tcp_transmit_time(sk);
	ip_send_unicast_reply(ctl_sk,
			      skb, &TCP_SKB_CB(skb)->header.h4.opt,
			      ip_hdr(skb)->saddr, ip_hdr(skb)->daddr,
			      &arg, arg.iov[0].iov_len,
			      transmit_time);

	ctl_sk->sk_mark = 0;
	sock_net_set(ctl_sk, &init_net);
	__TCP_INC_STATS(net, TCP_MIB_OUTSEGS);
	local_bh_enable();
}

static void tcp_v4_timewait_ack(struct sock *sk, struct sk_buff *skb)
{
	struct inet_timewait_sock *tw = inet_twsk(sk);
	struct tcp_timewait_sock *tcptw = tcp_twsk(sk);

	tcp_v4_send_ack(sk, skb,
			tcptw->tw_snd_nxt, tcptw->tw_rcv_nxt,
			tcptw->tw_rcv_wnd >> tw->tw_rcv_wscale,
			tcp_time_stamp_raw() + tcptw->tw_ts_offset,
			tcptw->tw_ts_recent,
			tw->tw_bound_dev_if,
			tcp_twsk_md5_key(tcptw),
			tw->tw_transparent ? IP_REPLY_ARG_NOSRCCHECK : 0,
			tw->tw_tos
			);

	inet_twsk_put(tw);
}

static void tcp_v4_reqsk_send_ack(const struct sock *sk, struct sk_buff *skb,
				  struct request_sock *req)
{
	const union tcp_md5_addr *addr;
	int l3index;

	/* sk->sk_state == TCP_LISTEN -> for regular TCP_SYN_RECV
	 * sk->sk_state == TCP_SYN_RECV -> for Fast Open.
	 */
	u32 seq = (sk->sk_state == TCP_LISTEN) ? tcp_rsk(req)->snt_isn + 1 :
					     tcp_sk(sk)->snd_nxt;

	/* RFC 7323 2.3
	 * The window field (SEG.WND) of every outgoing segment, with the
	 * exception of <SYN> segments, MUST be right-shifted by
	 * Rcv.Wind.Shift bits:
	 */
	addr = (union tcp_md5_addr *)&ip_hdr(skb)->saddr;
	l3index = tcp_v4_sdif(skb) ? inet_iif(skb) : 0;
	tcp_v4_send_ack(sk, skb, seq,
			tcp_rsk(req)->rcv_nxt,
			req->rsk_rcv_wnd >> inet_rsk(req)->rcv_wscale,
			tcp_time_stamp_raw() + tcp_rsk(req)->ts_off,
			req->ts_recent,
			0,
			tcp_md5_do_lookup(sk, l3index, addr, AF_INET),
			inet_rsk(req)->no_srccheck ? IP_REPLY_ARG_NOSRCCHECK : 0,
			ip_hdr(skb)->tos);
}

/*
 *	Send a SYN-ACK after having received a SYN.
 *	This still operates on a request_sock only, not on a big
 *	socket.
 */
static int tcp_v4_send_synack(const struct sock *sk, struct dst_entry *dst,
			      struct flowi *fl,
			      struct request_sock *req,
			      struct tcp_fastopen_cookie *foc,
			      enum tcp_synack_type synack_type,
			      struct sk_buff *syn_skb)
{
	const struct inet_request_sock *ireq = inet_rsk(req);
	struct flowi4 fl4;
	int err = -1;
	struct sk_buff *skb;
	u8 tos;

	/* First, grab a route. */
	if (!dst && (dst = inet_csk_route_req(sk, &fl4, req)) == NULL)
		return -1;

	skb = tcp_make_synack(sk, dst, req, foc, synack_type, syn_skb);

	if (skb) {
		__tcp_v4_send_check(skb, ireq->ir_loc_addr, ireq->ir_rmt_addr);

		tos = sock_net(sk)->ipv4.sysctl_tcp_reflect_tos ?
				(tcp_rsk(req)->syn_tos & ~INET_ECN_MASK) |
				(inet_sk(sk)->tos & INET_ECN_MASK) :
				inet_sk(sk)->tos;

		if (!INET_ECN_is_capable(tos) &&
		    tcp_bpf_ca_needs_ecn((struct sock *)req))
			tos |= INET_ECN_ECT_0;

		rcu_read_lock();
		err = ip_build_and_send_pkt(skb, sk, ireq->ir_loc_addr,
					    ireq->ir_rmt_addr,
					    rcu_dereference(ireq->ireq_opt),
					    tos);
		rcu_read_unlock();
		err = net_xmit_eval(err);
	}

	return err;
}

/*
 *	IPv4 request_sock destructor.
 */
static void tcp_v4_reqsk_destructor(struct request_sock *req)
{
	kfree(rcu_dereference_protected(inet_rsk(req)->ireq_opt, 1));
}

#ifdef CONFIG_TCP_MD5SIG
/*
 * RFC2385 MD5 checksumming requires a mapping of
 * IP address->MD5 Key.
 * We need to maintain these in the sk structure.
 */

DEFINE_STATIC_KEY_FALSE(tcp_md5_needed);
EXPORT_SYMBOL(tcp_md5_needed);

static bool better_md5_match(struct tcp_md5sig_key *old, struct tcp_md5sig_key *new)
{
	if (!old)
		return true;

	/* l3index always overrides non-l3index */
	if (old->l3index && new->l3index == 0)
		return false;
	if (old->l3index == 0 && new->l3index)
		return true;

	return old->prefixlen < new->prefixlen;
}

/* Find the Key structure for an address.  */
struct tcp_md5sig_key *__tcp_md5_do_lookup(const struct sock *sk, int l3index,
					   const union tcp_md5_addr *addr,
					   int family)
{
	const struct tcp_sock *tp = tcp_sk(sk);
	struct tcp_md5sig_key *key;
	const struct tcp_md5sig_info *md5sig;
	__be32 mask;
	struct tcp_md5sig_key *best_match = NULL;
	bool match;

	/* caller either holds rcu_read_lock() or socket lock */
	md5sig = rcu_dereference_check(tp->md5sig_info,
				       lockdep_sock_is_held(sk));
	if (!md5sig)
		return NULL;

	hlist_for_each_entry_rcu(key, &md5sig->head, node,
				 lockdep_sock_is_held(sk)) {
		if (key->family != family)
			continue;
		if (key->flags & TCP_MD5SIG_FLAG_IFINDEX && key->l3index != l3index)
			continue;
		if (family == AF_INET) {
			mask = inet_make_mask(key->prefixlen);
			match = (key->addr.a4.s_addr & mask) ==
				(addr->a4.s_addr & mask);
#if IS_ENABLED(CONFIG_IPV6)
		} else if (family == AF_INET6) {
			match = ipv6_prefix_equal(&key->addr.a6, &addr->a6,
						  key->prefixlen);
#endif
		} else {
			match = false;
		}

		if (match && better_md5_match(best_match, key))
			best_match = key;
	}
	return best_match;
}
EXPORT_SYMBOL(__tcp_md5_do_lookup);

static struct tcp_md5sig_key *tcp_md5_do_lookup_exact(const struct sock *sk,
						      const union tcp_md5_addr *addr,
						      int family, u8 prefixlen,
						      int l3index, u8 flags)
{
	const struct tcp_sock *tp = tcp_sk(sk);
	struct tcp_md5sig_key *key;
	unsigned int size = sizeof(struct in_addr);
	const struct tcp_md5sig_info *md5sig;

	/* caller either holds rcu_read_lock() or socket lock */
	md5sig = rcu_dereference_check(tp->md5sig_info,
				       lockdep_sock_is_held(sk));
	if (!md5sig)
		return NULL;
#if IS_ENABLED(CONFIG_IPV6)
	if (family == AF_INET6)
		size = sizeof(struct in6_addr);
#endif
	hlist_for_each_entry_rcu(key, &md5sig->head, node,
				 lockdep_sock_is_held(sk)) {
		if (key->family != family)
			continue;
		if ((key->flags & TCP_MD5SIG_FLAG_IFINDEX) != (flags & TCP_MD5SIG_FLAG_IFINDEX))
			continue;
		if (key->l3index != l3index)
			continue;
		if (!memcmp(&key->addr, addr, size) &&
		    key->prefixlen == prefixlen)
			return key;
	}
	return NULL;
}

struct tcp_md5sig_key *tcp_v4_md5_lookup(const struct sock *sk,
					 const struct sock *addr_sk)
{
	const union tcp_md5_addr *addr;
	int l3index;

	l3index = l3mdev_master_ifindex_by_index(sock_net(sk),
						 addr_sk->sk_bound_dev_if);
	addr = (const union tcp_md5_addr *)&addr_sk->sk_daddr;
	return tcp_md5_do_lookup(sk, l3index, addr, AF_INET);
}
EXPORT_SYMBOL(tcp_v4_md5_lookup);

/* This can be called on a newly created socket, from other files */
int tcp_md5_do_add(struct sock *sk, const union tcp_md5_addr *addr,
		   int family, u8 prefixlen, int l3index, u8 flags,
		   const u8 *newkey, u8 newkeylen, gfp_t gfp)
{
	/* Add Key to the list */
	struct tcp_md5sig_key *key;
	struct tcp_sock *tp = tcp_sk(sk);
	struct tcp_md5sig_info *md5sig;

	key = tcp_md5_do_lookup_exact(sk, addr, family, prefixlen, l3index, flags);
	if (key) {
		/* Pre-existing entry - just update that one.
		 * Note that the key might be used concurrently.
		 * data_race() is telling kcsan that we do not care of
		 * key mismatches, since changing MD5 key on live flows
		 * can lead to packet drops.
		 */
		data_race(memcpy(key->key, newkey, newkeylen));

		/* Pairs with READ_ONCE() in tcp_md5_hash_key().
		 * Also note that a reader could catch new key->keylen value
		 * but old key->key[], this is the reason we use __GFP_ZERO
		 * at sock_kmalloc() time below these lines.
		 */
		WRITE_ONCE(key->keylen, newkeylen);

		return 0;
	}

	md5sig = rcu_dereference_protected(tp->md5sig_info,
					   lockdep_sock_is_held(sk));
	if (!md5sig) {
		md5sig = kmalloc(sizeof(*md5sig), gfp);
		if (!md5sig)
			return -ENOMEM;

		sk_gso_disable(sk);
		INIT_HLIST_HEAD(&md5sig->head);
		rcu_assign_pointer(tp->md5sig_info, md5sig);
	}

	key = sock_kmalloc(sk, sizeof(*key), gfp | __GFP_ZERO);
	if (!key)
		return -ENOMEM;
	if (!tcp_alloc_md5sig_pool()) {
		sock_kfree_s(sk, key, sizeof(*key));
		return -ENOMEM;
	}

	memcpy(key->key, newkey, newkeylen);
	key->keylen = newkeylen;
	key->family = family;
	key->prefixlen = prefixlen;
	key->l3index = l3index;
	key->flags = flags;
	memcpy(&key->addr, addr,
	       (IS_ENABLED(CONFIG_IPV6) && family == AF_INET6) ? sizeof(struct in6_addr) :
								 sizeof(struct in_addr));
	hlist_add_head_rcu(&key->node, &md5sig->head);
	return 0;
}
EXPORT_SYMBOL(tcp_md5_do_add);

int tcp_md5_do_del(struct sock *sk, const union tcp_md5_addr *addr, int family,
		   u8 prefixlen, int l3index, u8 flags)
{
	struct tcp_md5sig_key *key;

	key = tcp_md5_do_lookup_exact(sk, addr, family, prefixlen, l3index, flags);
	if (!key)
		return -ENOENT;
	hlist_del_rcu(&key->node);
	atomic_sub(sizeof(*key), &sk->sk_omem_alloc);
	kfree_rcu(key, rcu);
	return 0;
}
EXPORT_SYMBOL(tcp_md5_do_del);

static void tcp_clear_md5_list(struct sock *sk)
{
	struct tcp_sock *tp = tcp_sk(sk);
	struct tcp_md5sig_key *key;
	struct hlist_node *n;
	struct tcp_md5sig_info *md5sig;

	md5sig = rcu_dereference_protected(tp->md5sig_info, 1);

	hlist_for_each_entry_safe(key, n, &md5sig->head, node) {
		hlist_del_rcu(&key->node);
		atomic_sub(sizeof(*key), &sk->sk_omem_alloc);
		kfree_rcu(key, rcu);
	}
}

static int tcp_v4_parse_md5_keys(struct sock *sk, int optname,
				 sockptr_t optval, int optlen)
{
	struct tcp_md5sig cmd;
	struct sockaddr_in *sin = (struct sockaddr_in *)&cmd.tcpm_addr;
	const union tcp_md5_addr *addr;
	u8 prefixlen = 32;
	int l3index = 0;
	u8 flags;

	if (optlen < sizeof(cmd))
		return -EINVAL;

	if (copy_from_sockptr(&cmd, optval, sizeof(cmd)))
		return -EFAULT;

	if (sin->sin_family != AF_INET)
		return -EINVAL;

	flags = cmd.tcpm_flags & TCP_MD5SIG_FLAG_IFINDEX;

	if (optname == TCP_MD5SIG_EXT &&
	    cmd.tcpm_flags & TCP_MD5SIG_FLAG_PREFIX) {
		prefixlen = cmd.tcpm_prefixlen;
		if (prefixlen > 32)
			return -EINVAL;
	}

	if (optname == TCP_MD5SIG_EXT && cmd.tcpm_ifindex &&
	    cmd.tcpm_flags & TCP_MD5SIG_FLAG_IFINDEX) {
		struct net_device *dev;

		rcu_read_lock();
		dev = dev_get_by_index_rcu(sock_net(sk), cmd.tcpm_ifindex);
		if (dev && netif_is_l3_master(dev))
			l3index = dev->ifindex;

		rcu_read_unlock();

		/* ok to reference set/not set outside of rcu;
		 * right now device MUST be an L3 master
		 */
		if (!dev || !l3index)
			return -EINVAL;
	}

	addr = (union tcp_md5_addr *)&sin->sin_addr.s_addr;

	if (!cmd.tcpm_keylen)
		return tcp_md5_do_del(sk, addr, AF_INET, prefixlen, l3index, flags);

	if (cmd.tcpm_keylen > TCP_MD5SIG_MAXKEYLEN)
		return -EINVAL;

	return tcp_md5_do_add(sk, addr, AF_INET, prefixlen, l3index, flags,
			      cmd.tcpm_key, cmd.tcpm_keylen, GFP_KERNEL);
}

static int tcp_v4_md5_hash_headers(struct tcp_md5sig_pool *hp,
				   __be32 daddr, __be32 saddr,
				   const struct tcphdr *th, int nbytes)
{
	struct tcp4_pseudohdr *bp;
	struct scatterlist sg;
	struct tcphdr *_th;

	bp = hp->scratch;
	bp->saddr = saddr;
	bp->daddr = daddr;
	bp->pad = 0;
	bp->protocol = IPPROTO_TCP;
	bp->len = cpu_to_be16(nbytes);

	_th = (struct tcphdr *)(bp + 1);
	memcpy(_th, th, sizeof(*th));
	_th->check = 0;

	sg_init_one(&sg, bp, sizeof(*bp) + sizeof(*th));
	ahash_request_set_crypt(hp->md5_req, &sg, NULL,
				sizeof(*bp) + sizeof(*th));
	return crypto_ahash_update(hp->md5_req);
}

static int tcp_v4_md5_hash_hdr(char *md5_hash, const struct tcp_md5sig_key *key,
			       __be32 daddr, __be32 saddr, const struct tcphdr *th)
{
	struct tcp_md5sig_pool *hp;
	struct ahash_request *req;

	hp = tcp_get_md5sig_pool();
	if (!hp)
		goto clear_hash_noput;
	req = hp->md5_req;

	if (crypto_ahash_init(req))
		goto clear_hash;
	if (tcp_v4_md5_hash_headers(hp, daddr, saddr, th, th->doff << 2))
		goto clear_hash;
	if (tcp_md5_hash_key(hp, key))
		goto clear_hash;
	ahash_request_set_crypt(req, NULL, md5_hash, 0);
	if (crypto_ahash_final(req))
		goto clear_hash;

	tcp_put_md5sig_pool();
	return 0;

clear_hash:
	tcp_put_md5sig_pool();
clear_hash_noput:
	memset(md5_hash, 0, 16);
	return 1;
}

int tcp_v4_md5_hash_skb(char *md5_hash, const struct tcp_md5sig_key *key,
			const struct sock *sk,
			const struct sk_buff *skb)
{
	struct tcp_md5sig_pool *hp;
	struct ahash_request *req;
	const struct tcphdr *th = tcp_hdr(skb);
	__be32 saddr, daddr;

	if (sk) { /* valid for establish/request sockets */
		saddr = sk->sk_rcv_saddr;
		daddr = sk->sk_daddr;
	} else {
		const struct iphdr *iph = ip_hdr(skb);
		saddr = iph->saddr;
		daddr = iph->daddr;
	}

	hp = tcp_get_md5sig_pool();
	if (!hp)
		goto clear_hash_noput;
	req = hp->md5_req;

	if (crypto_ahash_init(req))
		goto clear_hash;

	if (tcp_v4_md5_hash_headers(hp, daddr, saddr, th, skb->len))
		goto clear_hash;
	if (tcp_md5_hash_skb_data(hp, skb, th->doff << 2))
		goto clear_hash;
	if (tcp_md5_hash_key(hp, key))
		goto clear_hash;
	ahash_request_set_crypt(req, NULL, md5_hash, 0);
	if (crypto_ahash_final(req))
		goto clear_hash;

	tcp_put_md5sig_pool();
	return 0;

clear_hash:
	tcp_put_md5sig_pool();
clear_hash_noput:
	memset(md5_hash, 0, 16);
	return 1;
}
EXPORT_SYMBOL(tcp_v4_md5_hash_skb);

#endif

static void tcp_v4_init_req(struct request_sock *req,
			    const struct sock *sk_listener,
			    struct sk_buff *skb)
{
	struct inet_request_sock *ireq = inet_rsk(req);
	struct net *net = sock_net(sk_listener);

	sk_rcv_saddr_set(req_to_sk(req), ip_hdr(skb)->daddr);
	sk_daddr_set(req_to_sk(req), ip_hdr(skb)->saddr);
	RCU_INIT_POINTER(ireq->ireq_opt, tcp_v4_save_options(net, skb));
}

static struct dst_entry *tcp_v4_route_req(const struct sock *sk,
					  struct sk_buff *skb,
					  struct flowi *fl,
					  struct request_sock *req)
{
	tcp_v4_init_req(req, sk, skb);

	if (security_inet_conn_request(sk, skb, req))
		return NULL;

	return inet_csk_route_req(sk, &fl->u.ip4, req);
}

struct request_sock_ops tcp_request_sock_ops __read_mostly = {
	.family		=	PF_INET,
	.obj_size	=	sizeof(struct tcp_request_sock),
	.rtx_syn_ack	=	tcp_rtx_synack,
	.send_ack	=	tcp_v4_reqsk_send_ack,
	.destructor	=	tcp_v4_reqsk_destructor,
	.send_reset	=	tcp_v4_send_reset,
	.syn_ack_timeout =	tcp_syn_ack_timeout,
};

const struct tcp_request_sock_ops tcp_request_sock_ipv4_ops = {
	.mss_clamp	=	TCP_MSS_DEFAULT,
#ifdef CONFIG_TCP_MD5SIG
	.req_md5_lookup	=	tcp_v4_md5_lookup,
	.calc_md5_hash	=	tcp_v4_md5_hash_skb,
#endif
#ifdef CONFIG_SYN_COOKIES
	.cookie_init_seq =	cookie_v4_init_sequence,
#endif
	.route_req	=	tcp_v4_route_req,
	.init_seq	=	tcp_v4_init_seq,
	.init_ts_off	=	tcp_v4_init_ts_off,
	.send_synack	=	tcp_v4_send_synack,
};

int tcp_v4_conn_request(struct sock *sk, struct sk_buff *skb)
{
	/* Never answer to SYNs send to broadcast or multicast */
	if (skb_rtable(skb)->rt_flags & (RTCF_BROADCAST | RTCF_MULTICAST))
		goto drop;

	return tcp_conn_request(&tcp_request_sock_ops,
				&tcp_request_sock_ipv4_ops, sk, skb);

drop:
	tcp_listendrop(sk);
	return 0;
}
EXPORT_SYMBOL(tcp_v4_conn_request);


/*
 * The three way handshake has completed - we got a valid synack -
 * now create the new socket.
 */
struct sock *tcp_v4_syn_recv_sock(const struct sock *sk, struct sk_buff *skb,
				  struct request_sock *req,
				  struct dst_entry *dst,
				  struct request_sock *req_unhash,
				  bool *own_req)
{
	struct inet_request_sock *ireq;
	bool found_dup_sk = false;
	struct inet_sock *newinet;
	struct tcp_sock *newtp;
	struct sock *newsk;
#ifdef CONFIG_TCP_MD5SIG
	const union tcp_md5_addr *addr;
	struct tcp_md5sig_key *key;
	int l3index;
#endif
	struct ip_options_rcu *inet_opt;

	if (sk_acceptq_is_full(sk))
		goto exit_overflow;

	newsk = tcp_create_openreq_child(sk, req, skb);
	if (!newsk)
		goto exit_nonewsk;

	newsk->sk_gso_type = SKB_GSO_TCPV4;
	inet_sk_rx_dst_set(newsk, skb);

	newtp		      = tcp_sk(newsk);
	newinet		      = inet_sk(newsk);
	ireq		      = inet_rsk(req);
	sk_daddr_set(newsk, ireq->ir_rmt_addr);
	sk_rcv_saddr_set(newsk, ireq->ir_loc_addr);
	newsk->sk_bound_dev_if = ireq->ir_iif;
	newinet->inet_saddr   = ireq->ir_loc_addr;
	inet_opt	      = rcu_dereference(ireq->ireq_opt);
	RCU_INIT_POINTER(newinet->inet_opt, inet_opt);
	newinet->mc_index     = inet_iif(skb);
	newinet->mc_ttl	      = ip_hdr(skb)->ttl;
	newinet->rcv_tos      = ip_hdr(skb)->tos;
	inet_csk(newsk)->icsk_ext_hdr_len = 0;
	if (inet_opt)
		inet_csk(newsk)->icsk_ext_hdr_len = inet_opt->opt.optlen;
	newinet->inet_id = prandom_u32();

	/* Set ToS of the new socket based upon the value of incoming SYN.
	 * ECT bits are set later in tcp_init_transfer().
	 */
	if (sock_net(sk)->ipv4.sysctl_tcp_reflect_tos)
		newinet->tos = tcp_rsk(req)->syn_tos & ~INET_ECN_MASK;

	if (!dst) {
		dst = inet_csk_route_child_sock(sk, newsk, req);
		if (!dst)
			goto put_and_exit;
	} else {
		/* syncookie case : see end of cookie_v4_check() */
	}
	sk_setup_caps(newsk, dst);

	tcp_ca_openreq_child(newsk, dst);

	tcp_sync_mss(newsk, dst_mtu(dst));
	newtp->advmss = tcp_mss_clamp(tcp_sk(sk), dst_metric_advmss(dst));

	tcp_initialize_rcv_mss(newsk);

#ifdef CONFIG_TCP_MD5SIG
	l3index = l3mdev_master_ifindex_by_index(sock_net(sk), ireq->ir_iif);
	/* Copy over the MD5 key from the original socket */
	addr = (union tcp_md5_addr *)&newinet->inet_daddr;
	key = tcp_md5_do_lookup(sk, l3index, addr, AF_INET);
	if (key) {
		/*
		 * We're using one, so create a matching key
		 * on the newsk structure. If we fail to get
		 * memory, then we end up not copying the key
		 * across. Shucks.
		 */
		tcp_md5_do_add(newsk, addr, AF_INET, 32, l3index, key->flags,
			       key->key, key->keylen, GFP_ATOMIC);
		sk_gso_disable(newsk);
	}
#endif

	if (__inet_inherit_port(sk, newsk) < 0)
		goto put_and_exit;
	*own_req = inet_ehash_nolisten(newsk, req_to_sk(req_unhash),
				       &found_dup_sk);
	if (likely(*own_req)) {
		tcp_move_syn(newtp, req);
		ireq->ireq_opt = NULL;
	} else {
		newinet->inet_opt = NULL;

		if (!req_unhash && found_dup_sk) {
			/* This code path should only be executed in the
			 * syncookie case only
			 */
			bh_unlock_sock(newsk);
			sock_put(newsk);
			newsk = NULL;
		}
	}
	return newsk;

exit_overflow:
	NET_INC_STATS(sock_net(sk), LINUX_MIB_LISTENOVERFLOWS);
exit_nonewsk:
	dst_release(dst);
exit:
	tcp_listendrop(sk);
	return NULL;
put_and_exit:
	newinet->inet_opt = NULL;
	inet_csk_prepare_forced_close(newsk);
	tcp_done(newsk);
	goto exit;
}
EXPORT_SYMBOL(tcp_v4_syn_recv_sock);

static struct sock *tcp_v4_cookie_check(struct sock *sk, struct sk_buff *skb)
{
#ifdef CONFIG_SYN_COOKIES
	const struct tcphdr *th = tcp_hdr(skb);

	if (!th->syn)
		sk = cookie_v4_check(sk, skb);
#endif
	return sk;
}

u16 tcp_v4_get_syncookie(struct sock *sk, struct iphdr *iph,
			 struct tcphdr *th, u32 *cookie)
{
	u16 mss = 0;
#ifdef CONFIG_SYN_COOKIES
	mss = tcp_get_syncookie_mss(&tcp_request_sock_ops,
				    &tcp_request_sock_ipv4_ops, sk, th);
	if (mss) {
		*cookie = __cookie_v4_init_sequence(iph, th, &mss);
		tcp_synq_overflow(sk);
	}
#endif
	return mss;
}

INDIRECT_CALLABLE_DECLARE(struct dst_entry *ipv4_dst_check(struct dst_entry *,
							   u32));
/* The socket must have it's spinlock held when we get
 * here, unless it is a TCP_LISTEN socket.
 *
 * We have a potential double-lock case here, so even when
 * doing backlog processing we use the BH locking scheme.
 * This is because we cannot sleep with the original spinlock
 * held.
 */
int tcp_v4_do_rcv(struct sock *sk, struct sk_buff *skb)
{
	enum skb_drop_reason reason;
	struct sock *rsk;

	if (sk->sk_state == TCP_ESTABLISHED) { /* Fast path */
		struct dst_entry *dst;

		dst = rcu_dereference_protected(sk->sk_rx_dst,
						lockdep_sock_is_held(sk));

		sock_rps_save_rxhash(sk, skb);
		sk_mark_napi_id(sk, skb);
		if (dst) {
			if (sk->sk_rx_dst_ifindex != skb->skb_iif ||
			    !INDIRECT_CALL_1(dst->ops->check, ipv4_dst_check,
					     dst, 0)) {
				RCU_INIT_POINTER(sk->sk_rx_dst, NULL);
				dst_release(dst);
			}
		}
		tcp_rcv_established(sk, skb);
		return 0;
	}

	reason = SKB_DROP_REASON_NOT_SPECIFIED;
	if (tcp_checksum_complete(skb))
		goto csum_err;

	if (sk->sk_state == TCP_LISTEN) {
		struct sock *nsk = tcp_v4_cookie_check(sk, skb);

		if (!nsk)
			goto discard;
		if (nsk != sk) {
			if (tcp_child_process(sk, nsk, skb)) {
				rsk = nsk;
				goto reset;
			}
			return 0;
		}
	} else
		sock_rps_save_rxhash(sk, skb);

	if (tcp_rcv_state_process(sk, skb)) {
		rsk = sk;
		goto reset;
	}
	return 0;

reset:
	tcp_v4_send_reset(rsk, skb);
discard:
	kfree_skb_reason(skb, reason);
	/* Be careful here. If this function gets more complicated and
	 * gcc suffers from register pressure on the x86, sk (in %ebx)
	 * might be destroyed here. This current version compiles correctly,
	 * but you have been warned.
	 */
	return 0;

csum_err:
	reason = SKB_DROP_REASON_TCP_CSUM;
	trace_tcp_bad_csum(skb);
	TCP_INC_STATS(sock_net(sk), TCP_MIB_CSUMERRORS);
	TCP_INC_STATS(sock_net(sk), TCP_MIB_INERRS);
	goto discard;
}
EXPORT_SYMBOL(tcp_v4_do_rcv);

int tcp_v4_early_demux(struct sk_buff *skb)
{
	const struct iphdr *iph;
	const struct tcphdr *th;
	struct sock *sk;

	if (skb->pkt_type != PACKET_HOST)
		return 0;

	if (!pskb_may_pull(skb, skb_transport_offset(skb) + sizeof(struct tcphdr)))
		return 0;

	iph = ip_hdr(skb);
	th = tcp_hdr(skb);

	if (th->doff < sizeof(struct tcphdr) / 4)
		return 0;

	sk = __inet_lookup_established(dev_net(skb->dev), &tcp_hashinfo,
				       iph->saddr, th->source,
				       iph->daddr, ntohs(th->dest),
				       skb->skb_iif, inet_sdif(skb));
	if (sk) {
		skb->sk = sk;
		skb->destructor = sock_edemux;
		if (sk_fullsock(sk)) {
			struct dst_entry *dst = rcu_dereference(sk->sk_rx_dst);

			if (dst)
				dst = dst_check(dst, 0);
			if (dst &&
			    sk->sk_rx_dst_ifindex == skb->skb_iif)
				skb_dst_set_noref(skb, dst);
		}
	}
	return 0;
}

bool tcp_add_backlog(struct sock *sk, struct sk_buff *skb,
		     enum skb_drop_reason *reason)
{
	u32 limit, tail_gso_size, tail_gso_segs;
	struct skb_shared_info *shinfo;
	const struct tcphdr *th;
	struct tcphdr *thtail;
	struct sk_buff *tail;
	unsigned int hdrlen;
	bool fragstolen;
	u32 gso_segs;
	u32 gso_size;
	int delta;

	/* In case all data was pulled from skb frags (in __pskb_pull_tail()),
	 * we can fix skb->truesize to its real value to avoid future drops.
	 * This is valid because skb is not yet charged to the socket.
	 * It has been noticed pure SACK packets were sometimes dropped
	 * (if cooked by drivers without copybreak feature).
	 */
	skb_condense(skb);

	skb_dst_drop(skb);

	if (unlikely(tcp_checksum_complete(skb))) {
		bh_unlock_sock(sk);
		trace_tcp_bad_csum(skb);
		*reason = SKB_DROP_REASON_TCP_CSUM;
		__TCP_INC_STATS(sock_net(sk), TCP_MIB_CSUMERRORS);
		__TCP_INC_STATS(sock_net(sk), TCP_MIB_INERRS);
		return true;
	}

	/* Attempt coalescing to last skb in backlog, even if we are
	 * above the limits.
	 * This is okay because skb capacity is limited to MAX_SKB_FRAGS.
	 */
	th = (const struct tcphdr *)skb->data;
	hdrlen = th->doff * 4;

	tail = sk->sk_backlog.tail;
	if (!tail)
		goto no_coalesce;
	thtail = (struct tcphdr *)tail->data;

	if (TCP_SKB_CB(tail)->end_seq != TCP_SKB_CB(skb)->seq ||
	    TCP_SKB_CB(tail)->ip_dsfield != TCP_SKB_CB(skb)->ip_dsfield ||
	    ((TCP_SKB_CB(tail)->tcp_flags |
	      TCP_SKB_CB(skb)->tcp_flags) & (TCPHDR_SYN | TCPHDR_RST | TCPHDR_URG)) ||
	    !((TCP_SKB_CB(tail)->tcp_flags &
	      TCP_SKB_CB(skb)->tcp_flags) & TCPHDR_ACK) ||
	    ((TCP_SKB_CB(tail)->tcp_flags ^
	      TCP_SKB_CB(skb)->tcp_flags) & (TCPHDR_ECE | TCPHDR_CWR)) ||
#ifdef CONFIG_TLS_DEVICE
	    tail->decrypted != skb->decrypted ||
#endif
	    thtail->doff != th->doff ||
	    memcmp(thtail + 1, th + 1, hdrlen - sizeof(*th)))
		goto no_coalesce;

	__skb_pull(skb, hdrlen);

	shinfo = skb_shinfo(skb);
	gso_size = shinfo->gso_size ?: skb->len;
	gso_segs = shinfo->gso_segs ?: 1;

	shinfo = skb_shinfo(tail);
	tail_gso_size = shinfo->gso_size ?: (tail->len - hdrlen);
	tail_gso_segs = shinfo->gso_segs ?: 1;

	if (skb_try_coalesce(tail, skb, &fragstolen, &delta)) {
		TCP_SKB_CB(tail)->end_seq = TCP_SKB_CB(skb)->end_seq;

		if (likely(!before(TCP_SKB_CB(skb)->ack_seq, TCP_SKB_CB(tail)->ack_seq))) {
			TCP_SKB_CB(tail)->ack_seq = TCP_SKB_CB(skb)->ack_seq;
			thtail->window = th->window;
		}

		/* We have to update both TCP_SKB_CB(tail)->tcp_flags and
		 * thtail->fin, so that the fast path in tcp_rcv_established()
		 * is not entered if we append a packet with a FIN.
		 * SYN, RST, URG are not present.
		 * ACK is set on both packets.
		 * PSH : we do not really care in TCP stack,
		 *       at least for 'GRO' packets.
		 */
		thtail->fin |= th->fin;
		TCP_SKB_CB(tail)->tcp_flags |= TCP_SKB_CB(skb)->tcp_flags;

		if (TCP_SKB_CB(skb)->has_rxtstamp) {
			TCP_SKB_CB(tail)->has_rxtstamp = true;
			tail->tstamp = skb->tstamp;
			skb_hwtstamps(tail)->hwtstamp = skb_hwtstamps(skb)->hwtstamp;
		}

		/* Not as strict as GRO. We only need to carry mss max value */
		shinfo->gso_size = max(gso_size, tail_gso_size);
		shinfo->gso_segs = min_t(u32, gso_segs + tail_gso_segs, 0xFFFF);

		sk->sk_backlog.len += delta;
		__NET_INC_STATS(sock_net(sk),
				LINUX_MIB_TCPBACKLOGCOALESCE);
		kfree_skb_partial(skb, fragstolen);
		return false;
	}
	__skb_push(skb, hdrlen);

no_coalesce:
	/* Only socket owner can try to collapse/prune rx queues
	 * to reduce memory overhead, so add a little headroom here.
	 * Few sockets backlog are possibly concurrently non empty.
	 */
	limit = READ_ONCE(sk->sk_rcvbuf) + READ_ONCE(sk->sk_sndbuf) + 64*1024;

	if (unlikely(sk_add_backlog(sk, skb, limit))) {
		bh_unlock_sock(sk);
		*reason = SKB_DROP_REASON_SOCKET_BACKLOG;
		__NET_INC_STATS(sock_net(sk), LINUX_MIB_TCPBACKLOGDROP);
		return true;
	}
	return false;
}
EXPORT_SYMBOL(tcp_add_backlog);

int tcp_filter(struct sock *sk, struct sk_buff *skb)
{
	struct tcphdr *th = (struct tcphdr *)skb->data;

	return sk_filter_trim_cap(sk, skb, th->doff * 4);
}
EXPORT_SYMBOL(tcp_filter);

static void tcp_v4_restore_cb(struct sk_buff *skb)
{
	memmove(IPCB(skb), &TCP_SKB_CB(skb)->header.h4,
		sizeof(struct inet_skb_parm));
}

static void tcp_v4_fill_cb(struct sk_buff *skb, const struct iphdr *iph,
			   const struct tcphdr *th)
{
	/* This is tricky : We move IPCB at its correct location into TCP_SKB_CB()
	 * barrier() makes sure compiler wont play fool^Waliasing games.
	 */
	memmove(&TCP_SKB_CB(skb)->header.h4, IPCB(skb),
		sizeof(struct inet_skb_parm));
	barrier();

	TCP_SKB_CB(skb)->seq = ntohl(th->seq);
	TCP_SKB_CB(skb)->end_seq = (TCP_SKB_CB(skb)->seq + th->syn + th->fin +
				    skb->len - th->doff * 4);
	TCP_SKB_CB(skb)->ack_seq = ntohl(th->ack_seq);
	TCP_SKB_CB(skb)->tcp_flags = tcp_flag_byte(th);
	TCP_SKB_CB(skb)->tcp_tw_isn = 0;
	TCP_SKB_CB(skb)->ip_dsfield = ipv4_get_dsfield(iph);
	TCP_SKB_CB(skb)->sacked	 = 0;
	TCP_SKB_CB(skb)->has_rxtstamp =
			skb->tstamp || skb_hwtstamps(skb)->hwtstamp;
}

/*
 *	From tcp_input.c
 */

int tcp_v4_rcv(struct sk_buff *skb)
{
	struct net *net = dev_net(skb->dev);
	enum skb_drop_reason drop_reason;
	int sdif = inet_sdif(skb);
	int dif = inet_iif(skb);
	const struct iphdr *iph;
	const struct tcphdr *th;
	bool refcounted;
	struct sock *sk;
	int ret;

	drop_reason = SKB_DROP_REASON_NOT_SPECIFIED;
	if (skb->pkt_type != PACKET_HOST)
		goto discard_it;

	/* Count it even if it's bad */
	__TCP_INC_STATS(net, TCP_MIB_INSEGS);

	if (!pskb_may_pull(skb, sizeof(struct tcphdr)))
		goto discard_it;

	th = (const struct tcphdr *)skb->data;

	if (unlikely(th->doff < sizeof(struct tcphdr) / 4)) {
		drop_reason = SKB_DROP_REASON_PKT_TOO_SMALL;
		goto bad_packet;
	}
	if (!pskb_may_pull(skb, th->doff * 4))
		goto discard_it;

	/* An explanation is required here, I think.
	 * Packet length and doff are validated by header prediction,
	 * provided case of th->doff==0 is eliminated.
	 * So, we defer the checks. */

	if (skb_checksum_init(skb, IPPROTO_TCP, inet_compute_pseudo))
		goto csum_error;

	th = (const struct tcphdr *)skb->data;
	iph = ip_hdr(skb);
lookup:
	sk = __inet_lookup_skb(&tcp_hashinfo, skb, __tcp_hdrlen(th), th->source,
			       th->dest, sdif, &refcounted);
	if (!sk)
		goto no_tcp_socket;

process:
	if (sk->sk_state == TCP_TIME_WAIT)
		goto do_time_wait;

	if (sk->sk_state == TCP_NEW_SYN_RECV) {
		struct request_sock *req = inet_reqsk(sk);
		bool req_stolen = false;
		struct sock *nsk;

		sk = req->rsk_listener;
<<<<<<< HEAD
		drop_reason = tcp_inbound_md5_hash(sk, skb,
=======
		if (!xfrm4_policy_check(sk, XFRM_POLICY_IN, skb))
			drop_reason = SKB_DROP_REASON_XFRM_POLICY;
		else
			drop_reason = tcp_inbound_md5_hash(sk, skb,
>>>>>>> 88084a3d
						   &iph->saddr, &iph->daddr,
						   AF_INET, dif, sdif);
		if (unlikely(drop_reason)) {
			sk_drops_add(sk, skb);
			reqsk_put(req);
			goto discard_it;
		}
		if (tcp_checksum_complete(skb)) {
			reqsk_put(req);
			goto csum_error;
		}
		if (unlikely(sk->sk_state != TCP_LISTEN)) {
			nsk = reuseport_migrate_sock(sk, req_to_sk(req), skb);
			if (!nsk) {
				inet_csk_reqsk_queue_drop_and_put(sk, req);
				goto lookup;
			}
			sk = nsk;
			/* reuseport_migrate_sock() has already held one sk_refcnt
			 * before returning.
			 */
		} else {
			/* We own a reference on the listener, increase it again
			 * as we might lose it too soon.
			 */
			sock_hold(sk);
		}
		refcounted = true;
		nsk = NULL;
		if (!tcp_filter(sk, skb)) {
			th = (const struct tcphdr *)skb->data;
			iph = ip_hdr(skb);
			tcp_v4_fill_cb(skb, iph, th);
			nsk = tcp_check_req(sk, skb, req, false, &req_stolen);
		} else {
			drop_reason = SKB_DROP_REASON_SOCKET_FILTER;
		}
		if (!nsk) {
			reqsk_put(req);
			if (req_stolen) {
				/* Another cpu got exclusive access to req
				 * and created a full blown socket.
				 * Try to feed this packet to this socket
				 * instead of discarding it.
				 */
				tcp_v4_restore_cb(skb);
				sock_put(sk);
				goto lookup;
			}
			goto discard_and_relse;
		}
		nf_reset_ct(skb);
		if (nsk == sk) {
			reqsk_put(req);
			tcp_v4_restore_cb(skb);
		} else if (tcp_child_process(sk, nsk, skb)) {
			tcp_v4_send_reset(nsk, skb);
			goto discard_and_relse;
		} else {
			sock_put(sk);
			return 0;
		}
	}

	if (static_branch_unlikely(&ip4_min_ttl)) {
		/* min_ttl can be changed concurrently from do_ip_setsockopt() */
		if (unlikely(iph->ttl < READ_ONCE(inet_sk(sk)->min_ttl))) {
			__NET_INC_STATS(net, LINUX_MIB_TCPMINTTLDROP);
			goto discard_and_relse;
		}
	}

	if (!xfrm4_policy_check(sk, XFRM_POLICY_IN, skb)) {
		drop_reason = SKB_DROP_REASON_XFRM_POLICY;
		goto discard_and_relse;
	}

	drop_reason = tcp_inbound_md5_hash(sk, skb, &iph->saddr,
					   &iph->daddr, AF_INET, dif, sdif);
	if (drop_reason)
		goto discard_and_relse;

	nf_reset_ct(skb);

	if (tcp_filter(sk, skb)) {
		drop_reason = SKB_DROP_REASON_SOCKET_FILTER;
		goto discard_and_relse;
	}
	th = (const struct tcphdr *)skb->data;
	iph = ip_hdr(skb);
	tcp_v4_fill_cb(skb, iph, th);

	skb->dev = NULL;

	if (sk->sk_state == TCP_LISTEN) {
		ret = tcp_v4_do_rcv(sk, skb);
		goto put_and_return;
	}

	sk_incoming_cpu_update(sk);

	bh_lock_sock_nested(sk);
	tcp_segs_in(tcp_sk(sk), skb);
	ret = 0;
	if (!sock_owned_by_user(sk)) {
		ret = tcp_v4_do_rcv(sk, skb);
	} else {
		if (tcp_add_backlog(sk, skb, &drop_reason))
			goto discard_and_relse;
	}
	bh_unlock_sock(sk);

put_and_return:
	if (refcounted)
		sock_put(sk);

	return ret;

no_tcp_socket:
	drop_reason = SKB_DROP_REASON_NO_SOCKET;
	if (!xfrm4_policy_check(NULL, XFRM_POLICY_IN, skb))
		goto discard_it;

	tcp_v4_fill_cb(skb, iph, th);

	if (tcp_checksum_complete(skb)) {
csum_error:
		drop_reason = SKB_DROP_REASON_TCP_CSUM;
		trace_tcp_bad_csum(skb);
		__TCP_INC_STATS(net, TCP_MIB_CSUMERRORS);
bad_packet:
		__TCP_INC_STATS(net, TCP_MIB_INERRS);
	} else {
		tcp_v4_send_reset(NULL, skb);
	}

discard_it:
	SKB_DR_OR(drop_reason, NOT_SPECIFIED);
	/* Discard frame. */
	kfree_skb_reason(skb, drop_reason);
	return 0;

discard_and_relse:
	sk_drops_add(sk, skb);
	if (refcounted)
		sock_put(sk);
	goto discard_it;

do_time_wait:
	if (!xfrm4_policy_check(NULL, XFRM_POLICY_IN, skb)) {
		drop_reason = SKB_DROP_REASON_XFRM_POLICY;
		inet_twsk_put(inet_twsk(sk));
		goto discard_it;
	}

	tcp_v4_fill_cb(skb, iph, th);

	if (tcp_checksum_complete(skb)) {
		inet_twsk_put(inet_twsk(sk));
		goto csum_error;
	}
	switch (tcp_timewait_state_process(inet_twsk(sk), skb, th)) {
	case TCP_TW_SYN: {
		struct sock *sk2 = inet_lookup_listener(dev_net(skb->dev),
							&tcp_hashinfo, skb,
							__tcp_hdrlen(th),
							iph->saddr, th->source,
							iph->daddr, th->dest,
							inet_iif(skb),
							sdif);
		if (sk2) {
			inet_twsk_deschedule_put(inet_twsk(sk));
			sk = sk2;
			tcp_v4_restore_cb(skb);
			refcounted = false;
			goto process;
		}
	}
		/* to ACK */
		fallthrough;
	case TCP_TW_ACK:
		tcp_v4_timewait_ack(sk, skb);
		break;
	case TCP_TW_RST:
		tcp_v4_send_reset(sk, skb);
		inet_twsk_deschedule_put(inet_twsk(sk));
		goto discard_it;
	case TCP_TW_SUCCESS:;
	}
	goto discard_it;
}

static struct timewait_sock_ops tcp_timewait_sock_ops = {
	.twsk_obj_size	= sizeof(struct tcp_timewait_sock),
	.twsk_unique	= tcp_twsk_unique,
	.twsk_destructor= tcp_twsk_destructor,
};

void inet_sk_rx_dst_set(struct sock *sk, const struct sk_buff *skb)
{
	struct dst_entry *dst = skb_dst(skb);

	if (dst && dst_hold_safe(dst)) {
		rcu_assign_pointer(sk->sk_rx_dst, dst);
		sk->sk_rx_dst_ifindex = skb->skb_iif;
	}
}
EXPORT_SYMBOL(inet_sk_rx_dst_set);

const struct inet_connection_sock_af_ops ipv4_specific = {
	.queue_xmit	   = ip_queue_xmit,
	.send_check	   = tcp_v4_send_check,
	.rebuild_header	   = inet_sk_rebuild_header,
	.sk_rx_dst_set	   = inet_sk_rx_dst_set,
	.conn_request	   = tcp_v4_conn_request,
	.syn_recv_sock	   = tcp_v4_syn_recv_sock,
	.net_header_len	   = sizeof(struct iphdr),
	.setsockopt	   = ip_setsockopt,
	.getsockopt	   = ip_getsockopt,
	.addr2sockaddr	   = inet_csk_addr2sockaddr,
	.sockaddr_len	   = sizeof(struct sockaddr_in),
	.mtu_reduced	   = tcp_v4_mtu_reduced,
};
EXPORT_SYMBOL(ipv4_specific);

#ifdef CONFIG_TCP_MD5SIG
static const struct tcp_sock_af_ops tcp_sock_ipv4_specific = {
	.md5_lookup		= tcp_v4_md5_lookup,
	.calc_md5_hash		= tcp_v4_md5_hash_skb,
	.md5_parse		= tcp_v4_parse_md5_keys,
};
#endif

/* NOTE: A lot of things set to zero explicitly by call to
 *       sk_alloc() so need not be done here.
 */
static int tcp_v4_init_sock(struct sock *sk)
{
	struct inet_connection_sock *icsk = inet_csk(sk);

	tcp_init_sock(sk);

	icsk->icsk_af_ops = &ipv4_specific;

#ifdef CONFIG_TCP_MD5SIG
	tcp_sk(sk)->af_specific = &tcp_sock_ipv4_specific;
#endif

	return 0;
}

void tcp_v4_destroy_sock(struct sock *sk)
{
	struct tcp_sock *tp = tcp_sk(sk);

	trace_tcp_destroy_sock(sk);

	tcp_clear_xmit_timers(sk);

	tcp_cleanup_congestion_control(sk);

	tcp_cleanup_ulp(sk);

	/* Cleanup up the write buffer. */
	tcp_write_queue_purge(sk);

	/* Check if we want to disable active TFO */
	tcp_fastopen_active_disable_ofo_check(sk);

	/* Cleans up our, hopefully empty, out_of_order_queue. */
	skb_rbtree_purge(&tp->out_of_order_queue);

#ifdef CONFIG_TCP_MD5SIG
	/* Clean up the MD5 key list, if any */
	if (tp->md5sig_info) {
		tcp_clear_md5_list(sk);
		kfree_rcu(rcu_dereference_protected(tp->md5sig_info, 1), rcu);
		tp->md5sig_info = NULL;
	}
#endif

	/* Clean up a referenced TCP bind bucket. */
	if (inet_csk(sk)->icsk_bind_hash)
		inet_put_port(sk);

	BUG_ON(rcu_access_pointer(tp->fastopen_rsk));

	/* If socket is aborted during connect operation */
	tcp_free_fastopen_req(tp);
	tcp_fastopen_destroy_cipher(sk);
	tcp_saved_syn_free(tp);

	sk_sockets_allocated_dec(sk);
}
EXPORT_SYMBOL(tcp_v4_destroy_sock);

#ifdef CONFIG_PROC_FS
/* Proc filesystem TCP sock list dumping. */

static unsigned short seq_file_family(const struct seq_file *seq);

static bool seq_sk_match(struct seq_file *seq, const struct sock *sk)
{
	unsigned short family = seq_file_family(seq);

	/* AF_UNSPEC is used as a match all */
	return ((family == AF_UNSPEC || family == sk->sk_family) &&
		net_eq(sock_net(sk), seq_file_net(seq)));
}

/* Find a non empty bucket (starting from st->bucket)
 * and return the first sk from it.
 */
static void *listening_get_first(struct seq_file *seq)
{
	struct tcp_iter_state *st = seq->private;

	st->offset = 0;
	for (; st->bucket <= tcp_hashinfo.lhash2_mask; st->bucket++) {
		struct inet_listen_hashbucket *ilb2;
		struct hlist_nulls_node *node;
		struct sock *sk;

		ilb2 = &tcp_hashinfo.lhash2[st->bucket];
		if (hlist_nulls_empty(&ilb2->nulls_head))
			continue;

		spin_lock(&ilb2->lock);
		sk_nulls_for_each(sk, node, &ilb2->nulls_head) {
			if (seq_sk_match(seq, sk))
				return sk;
		}
		spin_unlock(&ilb2->lock);
	}

	return NULL;
}

/* Find the next sk of "cur" within the same bucket (i.e. st->bucket).
 * If "cur" is the last one in the st->bucket,
 * call listening_get_first() to return the first sk of the next
 * non empty bucket.
 */
static void *listening_get_next(struct seq_file *seq, void *cur)
{
	struct tcp_iter_state *st = seq->private;
	struct inet_listen_hashbucket *ilb2;
	struct hlist_nulls_node *node;
	struct sock *sk = cur;

	++st->num;
	++st->offset;

	sk = sk_nulls_next(sk);
	sk_nulls_for_each_from(sk, node) {
		if (seq_sk_match(seq, sk))
			return sk;
	}

	ilb2 = &tcp_hashinfo.lhash2[st->bucket];
	spin_unlock(&ilb2->lock);
	++st->bucket;
	return listening_get_first(seq);
}

static void *listening_get_idx(struct seq_file *seq, loff_t *pos)
{
	struct tcp_iter_state *st = seq->private;
	void *rc;

	st->bucket = 0;
	st->offset = 0;
	rc = listening_get_first(seq);

	while (rc && *pos) {
		rc = listening_get_next(seq, rc);
		--*pos;
	}
	return rc;
}

static inline bool empty_bucket(const struct tcp_iter_state *st)
{
	return hlist_nulls_empty(&tcp_hashinfo.ehash[st->bucket].chain);
}

/*
 * Get first established socket starting from bucket given in st->bucket.
 * If st->bucket is zero, the very first socket in the hash is returned.
 */
static void *established_get_first(struct seq_file *seq)
{
	struct tcp_iter_state *st = seq->private;

	st->offset = 0;
	for (; st->bucket <= tcp_hashinfo.ehash_mask; ++st->bucket) {
		struct sock *sk;
		struct hlist_nulls_node *node;
		spinlock_t *lock = inet_ehash_lockp(&tcp_hashinfo, st->bucket);

		/* Lockless fast path for the common case of empty buckets */
		if (empty_bucket(st))
			continue;

		spin_lock_bh(lock);
		sk_nulls_for_each(sk, node, &tcp_hashinfo.ehash[st->bucket].chain) {
			if (seq_sk_match(seq, sk))
				return sk;
		}
		spin_unlock_bh(lock);
	}

	return NULL;
}

static void *established_get_next(struct seq_file *seq, void *cur)
{
	struct sock *sk = cur;
	struct hlist_nulls_node *node;
	struct tcp_iter_state *st = seq->private;

	++st->num;
	++st->offset;

	sk = sk_nulls_next(sk);

	sk_nulls_for_each_from(sk, node) {
		if (seq_sk_match(seq, sk))
			return sk;
	}

	spin_unlock_bh(inet_ehash_lockp(&tcp_hashinfo, st->bucket));
	++st->bucket;
	return established_get_first(seq);
}

static void *established_get_idx(struct seq_file *seq, loff_t pos)
{
	struct tcp_iter_state *st = seq->private;
	void *rc;

	st->bucket = 0;
	rc = established_get_first(seq);

	while (rc && pos) {
		rc = established_get_next(seq, rc);
		--pos;
	}
	return rc;
}

static void *tcp_get_idx(struct seq_file *seq, loff_t pos)
{
	void *rc;
	struct tcp_iter_state *st = seq->private;

	st->state = TCP_SEQ_STATE_LISTENING;
	rc	  = listening_get_idx(seq, &pos);

	if (!rc) {
		st->state = TCP_SEQ_STATE_ESTABLISHED;
		rc	  = established_get_idx(seq, pos);
	}

	return rc;
}

static void *tcp_seek_last_pos(struct seq_file *seq)
{
	struct tcp_iter_state *st = seq->private;
	int bucket = st->bucket;
	int offset = st->offset;
	int orig_num = st->num;
	void *rc = NULL;

	switch (st->state) {
	case TCP_SEQ_STATE_LISTENING:
		if (st->bucket > tcp_hashinfo.lhash2_mask)
			break;
		st->state = TCP_SEQ_STATE_LISTENING;
		rc = listening_get_first(seq);
		while (offset-- && rc && bucket == st->bucket)
			rc = listening_get_next(seq, rc);
		if (rc)
			break;
		st->bucket = 0;
		st->state = TCP_SEQ_STATE_ESTABLISHED;
		fallthrough;
	case TCP_SEQ_STATE_ESTABLISHED:
		if (st->bucket > tcp_hashinfo.ehash_mask)
			break;
		rc = established_get_first(seq);
		while (offset-- && rc && bucket == st->bucket)
			rc = established_get_next(seq, rc);
	}

	st->num = orig_num;

	return rc;
}

void *tcp_seq_start(struct seq_file *seq, loff_t *pos)
{
	struct tcp_iter_state *st = seq->private;
	void *rc;

	if (*pos && *pos == st->last_pos) {
		rc = tcp_seek_last_pos(seq);
		if (rc)
			goto out;
	}

	st->state = TCP_SEQ_STATE_LISTENING;
	st->num = 0;
	st->bucket = 0;
	st->offset = 0;
	rc = *pos ? tcp_get_idx(seq, *pos - 1) : SEQ_START_TOKEN;

out:
	st->last_pos = *pos;
	return rc;
}
EXPORT_SYMBOL(tcp_seq_start);

void *tcp_seq_next(struct seq_file *seq, void *v, loff_t *pos)
{
	struct tcp_iter_state *st = seq->private;
	void *rc = NULL;

	if (v == SEQ_START_TOKEN) {
		rc = tcp_get_idx(seq, 0);
		goto out;
	}

	switch (st->state) {
	case TCP_SEQ_STATE_LISTENING:
		rc = listening_get_next(seq, v);
		if (!rc) {
			st->state = TCP_SEQ_STATE_ESTABLISHED;
			st->bucket = 0;
			st->offset = 0;
			rc	  = established_get_first(seq);
		}
		break;
	case TCP_SEQ_STATE_ESTABLISHED:
		rc = established_get_next(seq, v);
		break;
	}
out:
	++*pos;
	st->last_pos = *pos;
	return rc;
}
EXPORT_SYMBOL(tcp_seq_next);

void tcp_seq_stop(struct seq_file *seq, void *v)
{
	struct tcp_iter_state *st = seq->private;

	switch (st->state) {
	case TCP_SEQ_STATE_LISTENING:
		if (v != SEQ_START_TOKEN)
			spin_unlock(&tcp_hashinfo.lhash2[st->bucket].lock);
		break;
	case TCP_SEQ_STATE_ESTABLISHED:
		if (v)
			spin_unlock_bh(inet_ehash_lockp(&tcp_hashinfo, st->bucket));
		break;
	}
}
EXPORT_SYMBOL(tcp_seq_stop);

static void get_openreq4(const struct request_sock *req,
			 struct seq_file *f, int i)
{
	const struct inet_request_sock *ireq = inet_rsk(req);
	long delta = req->rsk_timer.expires - jiffies;

	seq_printf(f, "%4d: %08X:%04X %08X:%04X"
		" %02X %08X:%08X %02X:%08lX %08X %5u %8d %u %d %pK",
		i,
		ireq->ir_loc_addr,
		ireq->ir_num,
		ireq->ir_rmt_addr,
		ntohs(ireq->ir_rmt_port),
		TCP_SYN_RECV,
		0, 0, /* could print option size, but that is af dependent. */
		1,    /* timers active (only the expire timer) */
		jiffies_delta_to_clock_t(delta),
		req->num_timeout,
		from_kuid_munged(seq_user_ns(f),
				 sock_i_uid(req->rsk_listener)),
		0,  /* non standard timer */
		0, /* open_requests have no inode */
		0,
		req);
}

static void get_tcp4_sock(struct sock *sk, struct seq_file *f, int i)
{
	int timer_active;
	unsigned long timer_expires;
	const struct tcp_sock *tp = tcp_sk(sk);
	const struct inet_connection_sock *icsk = inet_csk(sk);
	const struct inet_sock *inet = inet_sk(sk);
	const struct fastopen_queue *fastopenq = &icsk->icsk_accept_queue.fastopenq;
	__be32 dest = inet->inet_daddr;
	__be32 src = inet->inet_rcv_saddr;
	__u16 destp = ntohs(inet->inet_dport);
	__u16 srcp = ntohs(inet->inet_sport);
	int rx_queue;
	int state;

	if (icsk->icsk_pending == ICSK_TIME_RETRANS ||
	    icsk->icsk_pending == ICSK_TIME_REO_TIMEOUT ||
	    icsk->icsk_pending == ICSK_TIME_LOSS_PROBE) {
		timer_active	= 1;
		timer_expires	= icsk->icsk_timeout;
	} else if (icsk->icsk_pending == ICSK_TIME_PROBE0) {
		timer_active	= 4;
		timer_expires	= icsk->icsk_timeout;
	} else if (timer_pending(&sk->sk_timer)) {
		timer_active	= 2;
		timer_expires	= sk->sk_timer.expires;
	} else {
		timer_active	= 0;
		timer_expires = jiffies;
	}

	state = inet_sk_state_load(sk);
	if (state == TCP_LISTEN)
		rx_queue = READ_ONCE(sk->sk_ack_backlog);
	else
		/* Because we don't lock the socket,
		 * we might find a transient negative value.
		 */
		rx_queue = max_t(int, READ_ONCE(tp->rcv_nxt) -
				      READ_ONCE(tp->copied_seq), 0);

	seq_printf(f, "%4d: %08X:%04X %08X:%04X %02X %08X:%08X %02X:%08lX "
			"%08X %5u %8d %lu %d %pK %lu %lu %u %u %d",
		i, src, srcp, dest, destp, state,
		READ_ONCE(tp->write_seq) - tp->snd_una,
		rx_queue,
		timer_active,
		jiffies_delta_to_clock_t(timer_expires - jiffies),
		icsk->icsk_retransmits,
		from_kuid_munged(seq_user_ns(f), sock_i_uid(sk)),
		icsk->icsk_probes_out,
		sock_i_ino(sk),
		refcount_read(&sk->sk_refcnt), sk,
		jiffies_to_clock_t(icsk->icsk_rto),
		jiffies_to_clock_t(icsk->icsk_ack.ato),
		(icsk->icsk_ack.quick << 1) | inet_csk_in_pingpong_mode(sk),
		tcp_snd_cwnd(tp),
		state == TCP_LISTEN ?
		    fastopenq->max_qlen :
		    (tcp_in_initial_slowstart(tp) ? -1 : tp->snd_ssthresh));
}

static void get_timewait4_sock(const struct inet_timewait_sock *tw,
			       struct seq_file *f, int i)
{
	long delta = tw->tw_timer.expires - jiffies;
	__be32 dest, src;
	__u16 destp, srcp;

	dest  = tw->tw_daddr;
	src   = tw->tw_rcv_saddr;
	destp = ntohs(tw->tw_dport);
	srcp  = ntohs(tw->tw_sport);

	seq_printf(f, "%4d: %08X:%04X %08X:%04X"
		" %02X %08X:%08X %02X:%08lX %08X %5d %8d %d %d %pK",
		i, src, srcp, dest, destp, tw->tw_substate, 0, 0,
		3, jiffies_delta_to_clock_t(delta), 0, 0, 0, 0,
		refcount_read(&tw->tw_refcnt), tw);
}

#define TMPSZ 150

static int tcp4_seq_show(struct seq_file *seq, void *v)
{
	struct tcp_iter_state *st;
	struct sock *sk = v;

	seq_setwidth(seq, TMPSZ - 1);
	if (v == SEQ_START_TOKEN) {
		seq_puts(seq, "  sl  local_address rem_address   st tx_queue "
			   "rx_queue tr tm->when retrnsmt   uid  timeout "
			   "inode");
		goto out;
	}
	st = seq->private;

	if (sk->sk_state == TCP_TIME_WAIT)
		get_timewait4_sock(v, seq, st->num);
	else if (sk->sk_state == TCP_NEW_SYN_RECV)
		get_openreq4(v, seq, st->num);
	else
		get_tcp4_sock(v, seq, st->num);
out:
	seq_pad(seq, '\n');
	return 0;
}

#ifdef CONFIG_BPF_SYSCALL
struct bpf_tcp_iter_state {
	struct tcp_iter_state state;
	unsigned int cur_sk;
	unsigned int end_sk;
	unsigned int max_sk;
	struct sock **batch;
	bool st_bucket_done;
};

struct bpf_iter__tcp {
	__bpf_md_ptr(struct bpf_iter_meta *, meta);
	__bpf_md_ptr(struct sock_common *, sk_common);
	uid_t uid __aligned(8);
};

static int tcp_prog_seq_show(struct bpf_prog *prog, struct bpf_iter_meta *meta,
			     struct sock_common *sk_common, uid_t uid)
{
	struct bpf_iter__tcp ctx;

	meta->seq_num--;  /* skip SEQ_START_TOKEN */
	ctx.meta = meta;
	ctx.sk_common = sk_common;
	ctx.uid = uid;
	return bpf_iter_run_prog(prog, &ctx);
}

static void bpf_iter_tcp_put_batch(struct bpf_tcp_iter_state *iter)
{
	while (iter->cur_sk < iter->end_sk)
		sock_put(iter->batch[iter->cur_sk++]);
}

static int bpf_iter_tcp_realloc_batch(struct bpf_tcp_iter_state *iter,
				      unsigned int new_batch_sz)
{
	struct sock **new_batch;

	new_batch = kvmalloc(sizeof(*new_batch) * new_batch_sz,
			     GFP_USER | __GFP_NOWARN);
	if (!new_batch)
		return -ENOMEM;

	bpf_iter_tcp_put_batch(iter);
	kvfree(iter->batch);
	iter->batch = new_batch;
	iter->max_sk = new_batch_sz;

	return 0;
}

static unsigned int bpf_iter_tcp_listening_batch(struct seq_file *seq,
						 struct sock *start_sk)
{
	struct bpf_tcp_iter_state *iter = seq->private;
	struct tcp_iter_state *st = &iter->state;
	struct hlist_nulls_node *node;
	unsigned int expected = 1;
	struct sock *sk;

	sock_hold(start_sk);
	iter->batch[iter->end_sk++] = start_sk;

	sk = sk_nulls_next(start_sk);
	sk_nulls_for_each_from(sk, node) {
		if (seq_sk_match(seq, sk)) {
			if (iter->end_sk < iter->max_sk) {
				sock_hold(sk);
				iter->batch[iter->end_sk++] = sk;
			}
			expected++;
		}
	}
	spin_unlock(&tcp_hashinfo.lhash2[st->bucket].lock);

	return expected;
}

static unsigned int bpf_iter_tcp_established_batch(struct seq_file *seq,
						   struct sock *start_sk)
{
	struct bpf_tcp_iter_state *iter = seq->private;
	struct tcp_iter_state *st = &iter->state;
	struct hlist_nulls_node *node;
	unsigned int expected = 1;
	struct sock *sk;

	sock_hold(start_sk);
	iter->batch[iter->end_sk++] = start_sk;

	sk = sk_nulls_next(start_sk);
	sk_nulls_for_each_from(sk, node) {
		if (seq_sk_match(seq, sk)) {
			if (iter->end_sk < iter->max_sk) {
				sock_hold(sk);
				iter->batch[iter->end_sk++] = sk;
			}
			expected++;
		}
	}
	spin_unlock_bh(inet_ehash_lockp(&tcp_hashinfo, st->bucket));

	return expected;
}

static struct sock *bpf_iter_tcp_batch(struct seq_file *seq)
{
	struct bpf_tcp_iter_state *iter = seq->private;
	struct tcp_iter_state *st = &iter->state;
	unsigned int expected;
	bool resized = false;
	struct sock *sk;

	/* The st->bucket is done.  Directly advance to the next
	 * bucket instead of having the tcp_seek_last_pos() to skip
	 * one by one in the current bucket and eventually find out
	 * it has to advance to the next bucket.
	 */
	if (iter->st_bucket_done) {
		st->offset = 0;
		st->bucket++;
		if (st->state == TCP_SEQ_STATE_LISTENING &&
		    st->bucket > tcp_hashinfo.lhash2_mask) {
			st->state = TCP_SEQ_STATE_ESTABLISHED;
			st->bucket = 0;
		}
	}

again:
	/* Get a new batch */
	iter->cur_sk = 0;
	iter->end_sk = 0;
	iter->st_bucket_done = false;

	sk = tcp_seek_last_pos(seq);
	if (!sk)
		return NULL; /* Done */

	if (st->state == TCP_SEQ_STATE_LISTENING)
		expected = bpf_iter_tcp_listening_batch(seq, sk);
	else
		expected = bpf_iter_tcp_established_batch(seq, sk);

	if (iter->end_sk == expected) {
		iter->st_bucket_done = true;
		return sk;
	}

	if (!resized && !bpf_iter_tcp_realloc_batch(iter, expected * 3 / 2)) {
		resized = true;
		goto again;
	}

	return sk;
}

static void *bpf_iter_tcp_seq_start(struct seq_file *seq, loff_t *pos)
{
	/* bpf iter does not support lseek, so it always
	 * continue from where it was stop()-ped.
	 */
	if (*pos)
		return bpf_iter_tcp_batch(seq);

	return SEQ_START_TOKEN;
}

static void *bpf_iter_tcp_seq_next(struct seq_file *seq, void *v, loff_t *pos)
{
	struct bpf_tcp_iter_state *iter = seq->private;
	struct tcp_iter_state *st = &iter->state;
	struct sock *sk;

	/* Whenever seq_next() is called, the iter->cur_sk is
	 * done with seq_show(), so advance to the next sk in
	 * the batch.
	 */
	if (iter->cur_sk < iter->end_sk) {
		/* Keeping st->num consistent in tcp_iter_state.
		 * bpf_iter_tcp does not use st->num.
		 * meta.seq_num is used instead.
		 */
		st->num++;
		/* Move st->offset to the next sk in the bucket such that
		 * the future start() will resume at st->offset in
		 * st->bucket.  See tcp_seek_last_pos().
		 */
		st->offset++;
		sock_put(iter->batch[iter->cur_sk++]);
	}

	if (iter->cur_sk < iter->end_sk)
		sk = iter->batch[iter->cur_sk];
	else
		sk = bpf_iter_tcp_batch(seq);

	++*pos;
	/* Keeping st->last_pos consistent in tcp_iter_state.
	 * bpf iter does not do lseek, so st->last_pos always equals to *pos.
	 */
	st->last_pos = *pos;
	return sk;
}

static int bpf_iter_tcp_seq_show(struct seq_file *seq, void *v)
{
	struct bpf_iter_meta meta;
	struct bpf_prog *prog;
	struct sock *sk = v;
	bool slow;
	uid_t uid;
	int ret;

	if (v == SEQ_START_TOKEN)
		return 0;

	if (sk_fullsock(sk))
		slow = lock_sock_fast(sk);

	if (unlikely(sk_unhashed(sk))) {
		ret = SEQ_SKIP;
		goto unlock;
	}

	if (sk->sk_state == TCP_TIME_WAIT) {
		uid = 0;
	} else if (sk->sk_state == TCP_NEW_SYN_RECV) {
		const struct request_sock *req = v;

		uid = from_kuid_munged(seq_user_ns(seq),
				       sock_i_uid(req->rsk_listener));
	} else {
		uid = from_kuid_munged(seq_user_ns(seq), sock_i_uid(sk));
	}

	meta.seq = seq;
	prog = bpf_iter_get_info(&meta, false);
	ret = tcp_prog_seq_show(prog, &meta, v, uid);

unlock:
	if (sk_fullsock(sk))
		unlock_sock_fast(sk, slow);
	return ret;

}

static void bpf_iter_tcp_seq_stop(struct seq_file *seq, void *v)
{
	struct bpf_tcp_iter_state *iter = seq->private;
	struct bpf_iter_meta meta;
	struct bpf_prog *prog;

	if (!v) {
		meta.seq = seq;
		prog = bpf_iter_get_info(&meta, true);
		if (prog)
			(void)tcp_prog_seq_show(prog, &meta, v, 0);
	}

	if (iter->cur_sk < iter->end_sk) {
		bpf_iter_tcp_put_batch(iter);
		iter->st_bucket_done = false;
	}
}

static const struct seq_operations bpf_iter_tcp_seq_ops = {
	.show		= bpf_iter_tcp_seq_show,
	.start		= bpf_iter_tcp_seq_start,
	.next		= bpf_iter_tcp_seq_next,
	.stop		= bpf_iter_tcp_seq_stop,
};
#endif
static unsigned short seq_file_family(const struct seq_file *seq)
{
	const struct tcp_seq_afinfo *afinfo;

#ifdef CONFIG_BPF_SYSCALL
	/* Iterated from bpf_iter.  Let the bpf prog to filter instead. */
	if (seq->op == &bpf_iter_tcp_seq_ops)
		return AF_UNSPEC;
#endif

	/* Iterated from proc fs */
	afinfo = pde_data(file_inode(seq->file));
	return afinfo->family;
}

static const struct seq_operations tcp4_seq_ops = {
	.show		= tcp4_seq_show,
	.start		= tcp_seq_start,
	.next		= tcp_seq_next,
	.stop		= tcp_seq_stop,
};

static struct tcp_seq_afinfo tcp4_seq_afinfo = {
	.family		= AF_INET,
};

static int __net_init tcp4_proc_init_net(struct net *net)
{
	if (!proc_create_net_data("tcp", 0444, net->proc_net, &tcp4_seq_ops,
			sizeof(struct tcp_iter_state), &tcp4_seq_afinfo))
		return -ENOMEM;
	return 0;
}

static void __net_exit tcp4_proc_exit_net(struct net *net)
{
	remove_proc_entry("tcp", net->proc_net);
}

static struct pernet_operations tcp4_net_ops = {
	.init = tcp4_proc_init_net,
	.exit = tcp4_proc_exit_net,
};

int __init tcp4_proc_init(void)
{
	return register_pernet_subsys(&tcp4_net_ops);
}

void tcp4_proc_exit(void)
{
	unregister_pernet_subsys(&tcp4_net_ops);
}
#endif /* CONFIG_PROC_FS */

/* @wake is one when sk_stream_write_space() calls us.
 * This sends EPOLLOUT only if notsent_bytes is half the limit.
 * This mimics the strategy used in sock_def_write_space().
 */
bool tcp_stream_memory_free(const struct sock *sk, int wake)
{
	const struct tcp_sock *tp = tcp_sk(sk);
	u32 notsent_bytes = READ_ONCE(tp->write_seq) -
			    READ_ONCE(tp->snd_nxt);

	return (notsent_bytes << wake) < tcp_notsent_lowat(tp);
}
EXPORT_SYMBOL(tcp_stream_memory_free);

struct proto tcp_prot = {
	.name			= "TCP",
	.owner			= THIS_MODULE,
	.close			= tcp_close,
	.pre_connect		= tcp_v4_pre_connect,
	.connect		= tcp_v4_connect,
	.disconnect		= tcp_disconnect,
	.accept			= inet_csk_accept,
	.ioctl			= tcp_ioctl,
	.init			= tcp_v4_init_sock,
	.destroy		= tcp_v4_destroy_sock,
	.shutdown		= tcp_shutdown,
	.setsockopt		= tcp_setsockopt,
	.getsockopt		= tcp_getsockopt,
	.bpf_bypass_getsockopt	= tcp_bpf_bypass_getsockopt,
	.keepalive		= tcp_set_keepalive,
	.recvmsg		= tcp_recvmsg,
	.sendmsg		= tcp_sendmsg,
	.sendpage		= tcp_sendpage,
	.backlog_rcv		= tcp_v4_do_rcv,
	.release_cb		= tcp_release_cb,
	.hash			= inet_hash,
	.unhash			= inet_unhash,
	.get_port		= inet_csk_get_port,
	.put_port		= inet_put_port,
#ifdef CONFIG_BPF_SYSCALL
	.psock_update_sk_prot	= tcp_bpf_update_proto,
#endif
	.enter_memory_pressure	= tcp_enter_memory_pressure,
	.leave_memory_pressure	= tcp_leave_memory_pressure,
	.stream_memory_free	= tcp_stream_memory_free,
	.sockets_allocated	= &tcp_sockets_allocated,
	.orphan_count		= &tcp_orphan_count,
	.memory_allocated	= &tcp_memory_allocated,
	.memory_pressure	= &tcp_memory_pressure,
	.sysctl_mem		= sysctl_tcp_mem,
	.sysctl_wmem_offset	= offsetof(struct net, ipv4.sysctl_tcp_wmem),
	.sysctl_rmem_offset	= offsetof(struct net, ipv4.sysctl_tcp_rmem),
	.max_header		= MAX_TCP_HEADER,
	.obj_size		= sizeof(struct tcp_sock),
	.slab_flags		= SLAB_TYPESAFE_BY_RCU,
	.twsk_prot		= &tcp_timewait_sock_ops,
	.rsk_prot		= &tcp_request_sock_ops,
	.h.hashinfo		= &tcp_hashinfo,
	.no_autobind		= true,
	.diag_destroy		= tcp_abort,
};
EXPORT_SYMBOL(tcp_prot);

static void __net_exit tcp_sk_exit(struct net *net)
{
	struct inet_timewait_death_row *tcp_death_row = net->ipv4.tcp_death_row;

	if (net->ipv4.tcp_congestion_control)
		bpf_module_put(net->ipv4.tcp_congestion_control,
			       net->ipv4.tcp_congestion_control->owner);
	if (refcount_dec_and_test(&tcp_death_row->tw_refcount))
		kfree(tcp_death_row);
}

static int __net_init tcp_sk_init(struct net *net)
{
	int cnt;

	net->ipv4.sysctl_tcp_ecn = 2;
	net->ipv4.sysctl_tcp_ecn_fallback = 1;

	net->ipv4.sysctl_tcp_base_mss = TCP_BASE_MSS;
	net->ipv4.sysctl_tcp_min_snd_mss = TCP_MIN_SND_MSS;
	net->ipv4.sysctl_tcp_probe_threshold = TCP_PROBE_THRESHOLD;
	net->ipv4.sysctl_tcp_probe_interval = TCP_PROBE_INTERVAL;
	net->ipv4.sysctl_tcp_mtu_probe_floor = TCP_MIN_SND_MSS;

	net->ipv4.sysctl_tcp_keepalive_time = TCP_KEEPALIVE_TIME;
	net->ipv4.sysctl_tcp_keepalive_probes = TCP_KEEPALIVE_PROBES;
	net->ipv4.sysctl_tcp_keepalive_intvl = TCP_KEEPALIVE_INTVL;

	net->ipv4.sysctl_tcp_syn_retries = TCP_SYN_RETRIES;
	net->ipv4.sysctl_tcp_synack_retries = TCP_SYNACK_RETRIES;
	net->ipv4.sysctl_tcp_syncookies = 1;
	net->ipv4.sysctl_tcp_reordering = TCP_FASTRETRANS_THRESH;
	net->ipv4.sysctl_tcp_retries1 = TCP_RETR1;
	net->ipv4.sysctl_tcp_retries2 = TCP_RETR2;
	net->ipv4.sysctl_tcp_orphan_retries = 0;
	net->ipv4.sysctl_tcp_fin_timeout = TCP_FIN_TIMEOUT;
	net->ipv4.sysctl_tcp_notsent_lowat = UINT_MAX;
	net->ipv4.sysctl_tcp_tw_reuse = 2;
	net->ipv4.sysctl_tcp_no_ssthresh_metrics_save = 1;

	net->ipv4.tcp_death_row = kzalloc(sizeof(struct inet_timewait_death_row), GFP_KERNEL);
	if (!net->ipv4.tcp_death_row)
		return -ENOMEM;
	refcount_set(&net->ipv4.tcp_death_row->tw_refcount, 1);
	cnt = tcp_hashinfo.ehash_mask + 1;
	net->ipv4.tcp_death_row->sysctl_max_tw_buckets = cnt / 2;
	net->ipv4.tcp_death_row->hashinfo = &tcp_hashinfo;

	net->ipv4.sysctl_max_syn_backlog = max(128, cnt / 128);
	net->ipv4.sysctl_tcp_sack = 1;
	net->ipv4.sysctl_tcp_window_scaling = 1;
	net->ipv4.sysctl_tcp_timestamps = 1;
	net->ipv4.sysctl_tcp_early_retrans = 3;
	net->ipv4.sysctl_tcp_recovery = TCP_RACK_LOSS_DETECTION;
	net->ipv4.sysctl_tcp_slow_start_after_idle = 1; /* By default, RFC2861 behavior.  */
	net->ipv4.sysctl_tcp_retrans_collapse = 1;
	net->ipv4.sysctl_tcp_max_reordering = 300;
	net->ipv4.sysctl_tcp_dsack = 1;
	net->ipv4.sysctl_tcp_app_win = 31;
	net->ipv4.sysctl_tcp_adv_win_scale = 1;
	net->ipv4.sysctl_tcp_frto = 2;
	net->ipv4.sysctl_tcp_moderate_rcvbuf = 1;
	/* This limits the percentage of the congestion window which we
	 * will allow a single TSO frame to consume.  Building TSO frames
	 * which are too large can cause TCP streams to be bursty.
	 */
	net->ipv4.sysctl_tcp_tso_win_divisor = 3;
	/* Default TSQ limit of 16 TSO segments */
	net->ipv4.sysctl_tcp_limit_output_bytes = 16 * 65536;
	/* rfc5961 challenge ack rate limiting */
	net->ipv4.sysctl_tcp_challenge_ack_limit = 1000;
	net->ipv4.sysctl_tcp_min_tso_segs = 2;
	net->ipv4.sysctl_tcp_tso_rtt_log = 9;  /* 2^9 = 512 usec */
	net->ipv4.sysctl_tcp_min_rtt_wlen = 300;
	net->ipv4.sysctl_tcp_autocorking = 1;
	net->ipv4.sysctl_tcp_invalid_ratelimit = HZ/2;
	net->ipv4.sysctl_tcp_pacing_ss_ratio = 200;
	net->ipv4.sysctl_tcp_pacing_ca_ratio = 120;
	if (net != &init_net) {
		memcpy(net->ipv4.sysctl_tcp_rmem,
		       init_net.ipv4.sysctl_tcp_rmem,
		       sizeof(init_net.ipv4.sysctl_tcp_rmem));
		memcpy(net->ipv4.sysctl_tcp_wmem,
		       init_net.ipv4.sysctl_tcp_wmem,
		       sizeof(init_net.ipv4.sysctl_tcp_wmem));
	}
	net->ipv4.sysctl_tcp_comp_sack_delay_ns = NSEC_PER_MSEC;
	net->ipv4.sysctl_tcp_comp_sack_slack_ns = 100 * NSEC_PER_USEC;
	net->ipv4.sysctl_tcp_comp_sack_nr = 44;
	net->ipv4.sysctl_tcp_fastopen = TFO_CLIENT_ENABLE;
	net->ipv4.sysctl_tcp_fastopen_blackhole_timeout = 0;
	atomic_set(&net->ipv4.tfo_active_disable_times, 0);

	/* Reno is always built in */
	if (!net_eq(net, &init_net) &&
	    bpf_try_module_get(init_net.ipv4.tcp_congestion_control,
			       init_net.ipv4.tcp_congestion_control->owner))
		net->ipv4.tcp_congestion_control = init_net.ipv4.tcp_congestion_control;
	else
		net->ipv4.tcp_congestion_control = &tcp_reno;

	return 0;
}

static void __net_exit tcp_sk_exit_batch(struct list_head *net_exit_list)
{
	struct net *net;

	inet_twsk_purge(&tcp_hashinfo, AF_INET);

	list_for_each_entry(net, net_exit_list, exit_list)
		tcp_fastopen_ctx_destroy(net);
}

static struct pernet_operations __net_initdata tcp_sk_ops = {
       .init	   = tcp_sk_init,
       .exit	   = tcp_sk_exit,
       .exit_batch = tcp_sk_exit_batch,
};

#if defined(CONFIG_BPF_SYSCALL) && defined(CONFIG_PROC_FS)
DEFINE_BPF_ITER_FUNC(tcp, struct bpf_iter_meta *meta,
		     struct sock_common *sk_common, uid_t uid)

#define INIT_BATCH_SZ 16

static int bpf_iter_init_tcp(void *priv_data, struct bpf_iter_aux_info *aux)
{
	struct bpf_tcp_iter_state *iter = priv_data;
	int err;

	err = bpf_iter_init_seq_net(priv_data, aux);
	if (err)
		return err;

	err = bpf_iter_tcp_realloc_batch(iter, INIT_BATCH_SZ);
	if (err) {
		bpf_iter_fini_seq_net(priv_data);
		return err;
	}

	return 0;
}

static void bpf_iter_fini_tcp(void *priv_data)
{
	struct bpf_tcp_iter_state *iter = priv_data;

	bpf_iter_fini_seq_net(priv_data);
	kvfree(iter->batch);
}

static const struct bpf_iter_seq_info tcp_seq_info = {
	.seq_ops		= &bpf_iter_tcp_seq_ops,
	.init_seq_private	= bpf_iter_init_tcp,
	.fini_seq_private	= bpf_iter_fini_tcp,
	.seq_priv_size		= sizeof(struct bpf_tcp_iter_state),
};

static const struct bpf_func_proto *
bpf_iter_tcp_get_func_proto(enum bpf_func_id func_id,
			    const struct bpf_prog *prog)
{
	switch (func_id) {
	case BPF_FUNC_setsockopt:
		return &bpf_sk_setsockopt_proto;
	case BPF_FUNC_getsockopt:
		return &bpf_sk_getsockopt_proto;
	default:
		return NULL;
	}
}

static struct bpf_iter_reg tcp_reg_info = {
	.target			= "tcp",
	.ctx_arg_info_size	= 1,
	.ctx_arg_info		= {
		{ offsetof(struct bpf_iter__tcp, sk_common),
		  PTR_TO_BTF_ID_OR_NULL },
	},
	.get_func_proto		= bpf_iter_tcp_get_func_proto,
	.seq_info		= &tcp_seq_info,
};

static void __init bpf_iter_register(void)
{
	tcp_reg_info.ctx_arg_info[0].btf_id = btf_sock_ids[BTF_SOCK_TYPE_SOCK_COMMON];
	if (bpf_iter_reg_target(&tcp_reg_info))
		pr_warn("Warning: could not register bpf iterator tcp\n");
}

#endif

void __init tcp_v4_init(void)
{
	int cpu, res;

	for_each_possible_cpu(cpu) {
		struct sock *sk;

		res = inet_ctl_sock_create(&sk, PF_INET, SOCK_RAW,
					   IPPROTO_TCP, &init_net);
		if (res)
			panic("Failed to create the TCP control socket.\n");
		sock_set_flag(sk, SOCK_USE_WRITE_QUEUE);

		/* Please enforce IP_DF and IPID==0 for RST and
		 * ACK sent in SYN-RECV and TIME-WAIT state.
		 */
		inet_sk(sk)->pmtudisc = IP_PMTUDISC_DO;

		per_cpu(ipv4_tcp_sk, cpu) = sk;
	}
	if (register_pernet_subsys(&tcp_sk_ops))
		panic("Failed to create the TCP control socket.\n");

#if defined(CONFIG_BPF_SYSCALL) && defined(CONFIG_PROC_FS)
	bpf_iter_register();
#endif
}<|MERGE_RESOLUTION|>--- conflicted
+++ resolved
@@ -1964,14 +1964,10 @@
 		struct sock *nsk;
 
 		sk = req->rsk_listener;
-<<<<<<< HEAD
-		drop_reason = tcp_inbound_md5_hash(sk, skb,
-=======
 		if (!xfrm4_policy_check(sk, XFRM_POLICY_IN, skb))
 			drop_reason = SKB_DROP_REASON_XFRM_POLICY;
 		else
 			drop_reason = tcp_inbound_md5_hash(sk, skb,
->>>>>>> 88084a3d
 						   &iph->saddr, &iph->daddr,
 						   AF_INET, dif, sdif);
 		if (unlikely(drop_reason)) {
