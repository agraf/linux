// SPDX-License-Identifier: GPL-2.0-only
/*
 * Copyright (C) 2020 Google Corporation
 */

#include <net/bluetooth/bluetooth.h>
#include <net/bluetooth/hci_core.h>
#include <net/bluetooth/mgmt.h>

#include "hci_request.h"
#include "mgmt_util.h"
#include "msft.h"

#define MSFT_RSSI_THRESHOLD_VALUE_MIN		-127
#define MSFT_RSSI_THRESHOLD_VALUE_MAX		20
#define MSFT_RSSI_LOW_TIMEOUT_MAX		0x3C

#define MSFT_OP_READ_SUPPORTED_FEATURES		0x00
struct msft_cp_read_supported_features {
	__u8   sub_opcode;
} __packed;

struct msft_rp_read_supported_features {
	__u8   status;
	__u8   sub_opcode;
	__le64 features;
	__u8   evt_prefix_len;
	__u8   evt_prefix[];
} __packed;

#define MSFT_OP_LE_MONITOR_ADVERTISEMENT	0x03
#define MSFT_MONITOR_ADVERTISEMENT_TYPE_PATTERN	0x01
struct msft_le_monitor_advertisement_pattern {
	__u8 length;
	__u8 data_type;
	__u8 start_byte;
	__u8 pattern[];
};

struct msft_le_monitor_advertisement_pattern_data {
	__u8 count;
	__u8 data[];
};

struct msft_cp_le_monitor_advertisement {
	__u8 sub_opcode;
	__s8 rssi_high;
	__s8 rssi_low;
	__u8 rssi_low_interval;
	__u8 rssi_sampling_period;
	__u8 cond_type;
	__u8 data[];
} __packed;

struct msft_rp_le_monitor_advertisement {
	__u8 status;
	__u8 sub_opcode;
	__u8 handle;
} __packed;

#define MSFT_OP_LE_CANCEL_MONITOR_ADVERTISEMENT	0x04
struct msft_cp_le_cancel_monitor_advertisement {
	__u8 sub_opcode;
	__u8 handle;
} __packed;

struct msft_rp_le_cancel_monitor_advertisement {
	__u8 status;
	__u8 sub_opcode;
} __packed;

#define MSFT_OP_LE_SET_ADVERTISEMENT_FILTER_ENABLE	0x05
struct msft_cp_le_set_advertisement_filter_enable {
	__u8 sub_opcode;
	__u8 enable;
} __packed;

struct msft_rp_le_set_advertisement_filter_enable {
	__u8 status;
	__u8 sub_opcode;
} __packed;

struct msft_monitor_advertisement_handle_data {
	__u8  msft_handle;
	__u16 mgmt_handle;
	struct list_head list;
};

struct msft_data {
	__u64 features;
	__u8  evt_prefix_len;
	__u8  *evt_prefix;
	struct list_head handle_map;
	__u16 pending_add_handle;
	__u16 pending_remove_handle;
<<<<<<< HEAD
	__u8 reregistering;
=======
	__u8 resuming;
>>>>>>> 754e0b0e
	__u8 suspending;
	__u8 filter_enabled;
};

static int __msft_add_monitor_pattern(struct hci_dev *hdev,
				      struct adv_monitor *monitor);
static int __msft_remove_monitor(struct hci_dev *hdev,
				 struct adv_monitor *monitor, u16 handle);

bool msft_monitor_supported(struct hci_dev *hdev)
{
	return !!(msft_get_features(hdev) & MSFT_FEATURE_MASK_LE_ADV_MONITOR);
}

static bool read_supported_features(struct hci_dev *hdev,
				    struct msft_data *msft)
{
	struct msft_cp_read_supported_features cp;
	struct msft_rp_read_supported_features *rp;
	struct sk_buff *skb;

	cp.sub_opcode = MSFT_OP_READ_SUPPORTED_FEATURES;

	skb = __hci_cmd_sync(hdev, hdev->msft_opcode, sizeof(cp), &cp,
			     HCI_CMD_TIMEOUT);
	if (IS_ERR(skb)) {
		bt_dev_err(hdev, "Failed to read MSFT supported features (%ld)",
			   PTR_ERR(skb));
		return false;
	}

	if (skb->len < sizeof(*rp)) {
		bt_dev_err(hdev, "MSFT supported features length mismatch");
		goto failed;
	}

	rp = (struct msft_rp_read_supported_features *)skb->data;

	if (rp->sub_opcode != MSFT_OP_READ_SUPPORTED_FEATURES)
		goto failed;

	if (rp->evt_prefix_len > 0) {
		msft->evt_prefix = kmemdup(rp->evt_prefix, rp->evt_prefix_len,
					   GFP_KERNEL);
		if (!msft->evt_prefix)
			goto failed;
	}

	msft->evt_prefix_len = rp->evt_prefix_len;
	msft->features = __le64_to_cpu(rp->features);

	if (msft->features & MSFT_FEATURE_MASK_CURVE_VALIDITY)
		hdev->msft_curve_validity = true;

	kfree_skb(skb);
	return true;

failed:
	kfree_skb(skb);
	return false;
}

<<<<<<< HEAD
/* This function requires the caller holds hdev->lock */
=======
>>>>>>> 754e0b0e
static void reregister_monitor(struct hci_dev *hdev, int handle)
{
	struct adv_monitor *monitor;
	struct msft_data *msft = hdev->msft_data;
	int err;

	while (1) {
		monitor = idr_get_next(&hdev->adv_monitors_idr, &handle);
		if (!monitor) {
			/* All monitors have been resumed */
			msft->resuming = false;
			hci_update_passive_scan(hdev);
			return;
		}

		msft->pending_add_handle = (u16)handle;
		err = __msft_add_monitor_pattern(hdev, monitor);

		/* If success, we return and wait for monitor added callback */
		if (!err)
			return;

		/* Otherwise remove the monitor and keep registering */
		hci_free_adv_monitor(hdev, monitor);
		handle++;
	}
}

<<<<<<< HEAD
/* This function requires the caller holds hdev->lock */
static void remove_monitor_on_suspend(struct hci_dev *hdev, int handle)
{
	struct adv_monitor *monitor;
	struct msft_data *msft = hdev->msft_data;
	int err;

	while (1) {
		monitor = idr_get_next(&hdev->adv_monitors_idr, &handle);
		if (!monitor) {
			/* All monitors have been removed */
			msft->suspending = false;
			hci_update_background_scan(hdev);
			return;
		}

		msft->pending_remove_handle = (u16)handle;
		err = __msft_remove_monitor(hdev, monitor, handle);

		/* If success, return and wait for monitor removed callback */
		if (!err)
			return;

		/* Otherwise free the monitor and keep removing */
		hci_free_adv_monitor(hdev, monitor);
		handle++;
	}
}

/* This function requires the caller holds hdev->lock */
void msft_suspend(struct hci_dev *hdev)
{
	struct msft_data *msft = hdev->msft_data;

	if (!msft)
		return;

	if (msft_monitor_supported(hdev)) {
		msft->suspending = true;
		/* Quitely remove all monitors on suspend to avoid waking up
		 * the system.
		 */
		remove_monitor_on_suspend(hdev, 0);
	}
}

/* This function requires the caller holds hdev->lock */
void msft_resume(struct hci_dev *hdev)
{
	struct msft_data *msft = hdev->msft_data;

	if (!msft)
		return;

	if (msft_monitor_supported(hdev)) {
		msft->reregistering = true;
		/* Monitors are removed on suspend, so we need to add all
		 * monitors on resume.
		 */
		reregister_monitor(hdev, 0);
	}
}

void msft_do_open(struct hci_dev *hdev)
{
	struct msft_data *msft = hdev->msft_data;

	if (hdev->msft_opcode == HCI_OP_NOP)
		return;

	if (!msft) {
		bt_dev_err(hdev, "MSFT extension not registered");
		return;
	}

	bt_dev_dbg(hdev, "Initialize MSFT extension");

	/* Reset existing MSFT data before re-reading */
	kfree(msft->evt_prefix);
	msft->evt_prefix = NULL;
	msft->evt_prefix_len = 0;
	msft->features = 0;

	if (!read_supported_features(hdev, msft)) {
		hdev->msft_data = NULL;
		kfree(msft);
		return;
	}

	if (msft_monitor_supported(hdev)) {
		msft->reregistering = true;
		msft_set_filter_enable(hdev, true);
		/* Monitors get removed on power off, so we need to explicitly
		 * tell the controller to re-monitor.
		 */
		reregister_monitor(hdev, 0);
	}
}

void msft_do_close(struct hci_dev *hdev)
{
	struct msft_data *msft = hdev->msft_data;
	struct msft_monitor_advertisement_handle_data *handle_data, *tmp;
	struct adv_monitor *monitor;

	if (!msft)
		return;

	bt_dev_dbg(hdev, "Cleanup of MSFT extension");

	/* The controller will silently remove all monitors on power off.
	 * Therefore, remove handle_data mapping and reset monitor state.
	 */
	list_for_each_entry_safe(handle_data, tmp, &msft->handle_map, list) {
		monitor = idr_find(&hdev->adv_monitors_idr,
				   handle_data->mgmt_handle);

		if (monitor && monitor->state == ADV_MONITOR_STATE_OFFLOADED)
			monitor->state = ADV_MONITOR_STATE_REGISTERED;

		list_del(&handle_data->list);
		kfree(handle_data);
	}
}

void msft_register(struct hci_dev *hdev)
{
	struct msft_data *msft = NULL;

	bt_dev_dbg(hdev, "Register MSFT extension");

	msft = kzalloc(sizeof(*msft), GFP_KERNEL);
	if (!msft) {
		bt_dev_err(hdev, "Failed to register MSFT extension");
		return;
	}

	INIT_LIST_HEAD(&msft->handle_map);
	hdev->msft_data = msft;
}

void msft_unregister(struct hci_dev *hdev)
{
	struct msft_data *msft = hdev->msft_data;

	if (!msft)
		return;

	bt_dev_dbg(hdev, "Unregister MSFT extension");

	hdev->msft_data = NULL;

	kfree(msft->evt_prefix);
	kfree(msft);
}

void msft_vendor_evt(struct hci_dev *hdev, struct sk_buff *skb)
{
	struct msft_data *msft = hdev->msft_data;
	u8 event;

	if (!msft)
		return;

	/* When the extension has defined an event prefix, check that it
	 * matches, and otherwise just return.
	 */
	if (msft->evt_prefix_len > 0) {
		if (skb->len < msft->evt_prefix_len)
			return;

		if (memcmp(skb->data, msft->evt_prefix, msft->evt_prefix_len))
			return;

		skb_pull(skb, msft->evt_prefix_len);
	}

	/* Every event starts at least with an event code and the rest of
	 * the data is variable and depends on the event code.
	 */
	if (skb->len < 1)
		return;

	event = *skb->data;
	skb_pull(skb, 1);

	bt_dev_dbg(hdev, "MSFT vendor event %u", event);
}

__u64 msft_get_features(struct hci_dev *hdev)
{
	struct msft_data *msft = hdev->msft_data;

	return msft ? msft->features : 0;
}

=======
>>>>>>> 754e0b0e
/* is_mgmt = true matches the handle exposed to userspace via mgmt.
 * is_mgmt = false matches the handle used by the msft controller.
 * This function requires the caller holds hdev->lock
 */
static struct msft_monitor_advertisement_handle_data *msft_find_handle_data
				(struct hci_dev *hdev, u16 handle, bool is_mgmt)
{
	struct msft_monitor_advertisement_handle_data *entry;
	struct msft_data *msft = hdev->msft_data;

	list_for_each_entry(entry, &msft->handle_map, list) {
		if (is_mgmt && entry->mgmt_handle == handle)
			return entry;
		if (!is_mgmt && entry->msft_handle == handle)
			return entry;
	}

	return NULL;
}

static void msft_le_monitor_advertisement_cb(struct hci_dev *hdev,
					     u8 status, u16 opcode,
					     struct sk_buff *skb)
{
	struct msft_rp_le_monitor_advertisement *rp;
	struct adv_monitor *monitor;
	struct msft_monitor_advertisement_handle_data *handle_data;
	struct msft_data *msft = hdev->msft_data;

	hci_dev_lock(hdev);

	monitor = idr_find(&hdev->adv_monitors_idr, msft->pending_add_handle);
	if (!monitor) {
		bt_dev_err(hdev, "msft add advmon: monitor %u is not found!",
			   msft->pending_add_handle);
		status = HCI_ERROR_UNSPECIFIED;
		goto unlock;
	}

	if (status)
		goto unlock;

	rp = (struct msft_rp_le_monitor_advertisement *)skb->data;
	if (skb->len < sizeof(*rp)) {
		status = HCI_ERROR_UNSPECIFIED;
		goto unlock;
	}

	handle_data = kmalloc(sizeof(*handle_data), GFP_KERNEL);
	if (!handle_data) {
		status = HCI_ERROR_UNSPECIFIED;
		goto unlock;
	}

	handle_data->mgmt_handle = monitor->handle;
	handle_data->msft_handle = rp->handle;
	INIT_LIST_HEAD(&handle_data->list);
	list_add(&handle_data->list, &msft->handle_map);

	monitor->state = ADV_MONITOR_STATE_OFFLOADED;

unlock:
	if (status && monitor)
		hci_free_adv_monitor(hdev, monitor);

<<<<<<< HEAD
	/* If in restart/reregister sequence, keep registering. */
	if (msft->reregistering)
		reregister_monitor(hdev, msft->pending_add_handle + 1);

=======
>>>>>>> 754e0b0e
	hci_dev_unlock(hdev);

	if (!msft->resuming)
		hci_add_adv_patterns_monitor_complete(hdev, status);
}

static void msft_le_cancel_monitor_advertisement_cb(struct hci_dev *hdev,
						    u8 status, u16 opcode,
						    struct sk_buff *skb)
{
	struct msft_cp_le_cancel_monitor_advertisement *cp;
	struct msft_rp_le_cancel_monitor_advertisement *rp;
	struct adv_monitor *monitor;
	struct msft_monitor_advertisement_handle_data *handle_data;
	struct msft_data *msft = hdev->msft_data;
	int err;
	bool pending;

	if (status)
		goto done;

	rp = (struct msft_rp_le_cancel_monitor_advertisement *)skb->data;
	if (skb->len < sizeof(*rp)) {
		status = HCI_ERROR_UNSPECIFIED;
		goto done;
	}

	hci_dev_lock(hdev);

	cp = hci_sent_cmd_data(hdev, hdev->msft_opcode);
	handle_data = msft_find_handle_data(hdev, cp->handle, false);

	if (handle_data) {
		monitor = idr_find(&hdev->adv_monitors_idr,
				   handle_data->mgmt_handle);

		if (monitor && monitor->state == ADV_MONITOR_STATE_OFFLOADED)
			monitor->state = ADV_MONITOR_STATE_REGISTERED;

		/* Do not free the monitor if it is being removed due to
		 * suspend. It will be re-monitored on resume.
		 */
		if (monitor && !msft->suspending)
			hci_free_adv_monitor(hdev, monitor);

		list_del(&handle_data->list);
		kfree(handle_data);
	}

	/* If in suspend/remove sequence, keep removing. */
	if (msft->suspending)
		remove_monitor_on_suspend(hdev,
					  msft->pending_remove_handle + 1);

	/* If remove all monitors is required, we need to continue the process
	 * here because the earlier it was paused when waiting for the
	 * response from controller.
	 */
	if (msft->pending_remove_handle == 0) {
		pending = hci_remove_all_adv_monitor(hdev, &err);
		if (pending) {
			hci_dev_unlock(hdev);
			return;
		}

		if (err)
			status = HCI_ERROR_UNSPECIFIED;
	}

	hci_dev_unlock(hdev);

done:
	if (!msft->suspending)
		hci_remove_adv_monitor_complete(hdev, status);
}

static int msft_remove_monitor_sync(struct hci_dev *hdev,
				    struct adv_monitor *monitor)
{
	struct msft_cp_le_cancel_monitor_advertisement cp;
	struct msft_monitor_advertisement_handle_data *handle_data;
	struct sk_buff *skb;
	u8 status;

	handle_data = msft_find_handle_data(hdev, monitor->handle, true);

	/* If no matched handle, just remove without telling controller */
	if (!handle_data)
		return -ENOENT;

	cp.sub_opcode = MSFT_OP_LE_CANCEL_MONITOR_ADVERTISEMENT;
	cp.handle = handle_data->msft_handle;

	skb = __hci_cmd_sync(hdev, hdev->msft_opcode, sizeof(cp), &cp,
			     HCI_CMD_TIMEOUT);
	if (IS_ERR(skb))
		return PTR_ERR(skb);

	status = skb->data[0];
	skb_pull(skb, 1);

	msft_le_cancel_monitor_advertisement_cb(hdev, status, hdev->msft_opcode,
						skb);

	return status;
}

/* This function requires the caller holds hci_req_sync_lock */
int msft_suspend_sync(struct hci_dev *hdev)
{
	struct msft_data *msft = hdev->msft_data;
	struct adv_monitor *monitor;
	int handle = 0;

	if (!msft || !msft_monitor_supported(hdev))
		return 0;

	msft->suspending = true;

	while (1) {
		monitor = idr_get_next(&hdev->adv_monitors_idr, &handle);
		if (!monitor)
			break;

		msft_remove_monitor_sync(hdev, monitor);

		handle++;
	}

	/* All monitors have been removed */
	msft->suspending = false;

	return 0;
}

static bool msft_monitor_rssi_valid(struct adv_monitor *monitor)
{
	struct adv_rssi_thresholds *r = &monitor->rssi;

	if (r->high_threshold < MSFT_RSSI_THRESHOLD_VALUE_MIN ||
	    r->high_threshold > MSFT_RSSI_THRESHOLD_VALUE_MAX ||
	    r->low_threshold < MSFT_RSSI_THRESHOLD_VALUE_MIN ||
	    r->low_threshold > MSFT_RSSI_THRESHOLD_VALUE_MAX)
		return false;

	/* High_threshold_timeout is not supported,
	 * once high_threshold is reached, events are immediately reported.
	 */
	if (r->high_threshold_timeout != 0)
		return false;

	if (r->low_threshold_timeout > MSFT_RSSI_LOW_TIMEOUT_MAX)
		return false;

	/* Sampling period from 0x00 to 0xFF are all allowed */
	return true;
}

static bool msft_monitor_pattern_valid(struct adv_monitor *monitor)
{
	return msft_monitor_rssi_valid(monitor);
	/* No additional check needed for pattern-based monitor */
}

static int msft_add_monitor_sync(struct hci_dev *hdev,
				 struct adv_monitor *monitor)
{
	struct msft_cp_le_monitor_advertisement *cp;
	struct msft_le_monitor_advertisement_pattern_data *pattern_data;
	struct msft_le_monitor_advertisement_pattern *pattern;
	struct adv_pattern *entry;
	size_t total_size = sizeof(*cp) + sizeof(*pattern_data);
	ptrdiff_t offset = 0;
	u8 pattern_count = 0;
	struct sk_buff *skb;
	u8 status;

	if (!msft_monitor_pattern_valid(monitor))
		return -EINVAL;

	list_for_each_entry(entry, &monitor->patterns, list) {
		pattern_count++;
		total_size += sizeof(*pattern) + entry->length;
	}

	cp = kmalloc(total_size, GFP_KERNEL);
	if (!cp)
		return -ENOMEM;

	cp->sub_opcode = MSFT_OP_LE_MONITOR_ADVERTISEMENT;
	cp->rssi_high = monitor->rssi.high_threshold;
	cp->rssi_low = monitor->rssi.low_threshold;
	cp->rssi_low_interval = (u8)monitor->rssi.low_threshold_timeout;
	cp->rssi_sampling_period = monitor->rssi.sampling_period;

	cp->cond_type = MSFT_MONITOR_ADVERTISEMENT_TYPE_PATTERN;

	pattern_data = (void *)cp->data;
	pattern_data->count = pattern_count;

	list_for_each_entry(entry, &monitor->patterns, list) {
		pattern = (void *)(pattern_data->data + offset);
		/* the length also includes data_type and offset */
		pattern->length = entry->length + 2;
		pattern->data_type = entry->ad_type;
		pattern->start_byte = entry->offset;
		memcpy(pattern->pattern, entry->value, entry->length);
		offset += sizeof(*pattern) + entry->length;
	}

	skb = __hci_cmd_sync(hdev, hdev->msft_opcode, total_size, cp,
			     HCI_CMD_TIMEOUT);
	kfree(cp);

	if (IS_ERR(skb))
		return PTR_ERR(skb);

	status = skb->data[0];
	skb_pull(skb, 1);

	msft_le_monitor_advertisement_cb(hdev, status, hdev->msft_opcode, skb);

	return status;
}

/* This function requires the caller holds hci_req_sync_lock */
int msft_resume_sync(struct hci_dev *hdev)
{
	struct msft_data *msft = hdev->msft_data;
	struct adv_monitor *monitor;
	int handle = 0;

	if (!msft || !msft_monitor_supported(hdev))
		return 0;

	msft->resuming = true;

	while (1) {
		monitor = idr_get_next(&hdev->adv_monitors_idr, &handle);
		if (!monitor)
			break;

		msft_add_monitor_sync(hdev, monitor);

		handle++;
	}

	/* All monitors have been resumed */
	msft->resuming = false;

	return 0;
}

void msft_do_open(struct hci_dev *hdev)
{
	struct msft_data *msft = hdev->msft_data;

	if (hdev->msft_opcode == HCI_OP_NOP)
		return;

	if (!msft) {
		bt_dev_err(hdev, "MSFT extension not registered");
		return;
	}

	bt_dev_dbg(hdev, "Initialize MSFT extension");

	/* Reset existing MSFT data before re-reading */
	kfree(msft->evt_prefix);
	msft->evt_prefix = NULL;
	msft->evt_prefix_len = 0;
	msft->features = 0;

	if (!read_supported_features(hdev, msft)) {
		hdev->msft_data = NULL;
		kfree(msft);
		return;
	}

	if (msft_monitor_supported(hdev)) {
		msft->resuming = true;
		msft_set_filter_enable(hdev, true);
		/* Monitors get removed on power off, so we need to explicitly
		 * tell the controller to re-monitor.
		 */
		reregister_monitor(hdev, 0);
	}
}

void msft_do_close(struct hci_dev *hdev)
{
	struct msft_data *msft = hdev->msft_data;
	struct msft_monitor_advertisement_handle_data *handle_data, *tmp;
	struct adv_monitor *monitor;

	if (!msft)
		return;

	bt_dev_dbg(hdev, "Cleanup of MSFT extension");

	/* The controller will silently remove all monitors on power off.
	 * Therefore, remove handle_data mapping and reset monitor state.
	 */
	list_for_each_entry_safe(handle_data, tmp, &msft->handle_map, list) {
		monitor = idr_find(&hdev->adv_monitors_idr,
				   handle_data->mgmt_handle);

		if (monitor && monitor->state == ADV_MONITOR_STATE_OFFLOADED)
			monitor->state = ADV_MONITOR_STATE_REGISTERED;

		list_del(&handle_data->list);
		kfree(handle_data);
	}
}

void msft_register(struct hci_dev *hdev)
{
	struct msft_data *msft = NULL;

	bt_dev_dbg(hdev, "Register MSFT extension");

	msft = kzalloc(sizeof(*msft), GFP_KERNEL);
	if (!msft) {
		bt_dev_err(hdev, "Failed to register MSFT extension");
		return;
	}

	INIT_LIST_HEAD(&msft->handle_map);
	hdev->msft_data = msft;
}

void msft_unregister(struct hci_dev *hdev)
{
	struct msft_data *msft = hdev->msft_data;

	if (!msft)
		return;

	bt_dev_dbg(hdev, "Unregister MSFT extension");

	hdev->msft_data = NULL;

	kfree(msft->evt_prefix);
	kfree(msft);
}

void msft_vendor_evt(struct hci_dev *hdev, void *data, struct sk_buff *skb)
{
	struct msft_data *msft = hdev->msft_data;
	u8 event;

	if (!msft)
		return;

	/* When the extension has defined an event prefix, check that it
	 * matches, and otherwise just return.
	 */
	if (msft->evt_prefix_len > 0) {
		if (skb->len < msft->evt_prefix_len)
			return;

		if (memcmp(skb->data, msft->evt_prefix, msft->evt_prefix_len))
			return;

		skb_pull(skb, msft->evt_prefix_len);
	}

	/* Every event starts at least with an event code and the rest of
	 * the data is variable and depends on the event code.
	 */
	if (skb->len < 1)
		return;

	event = *skb->data;
	skb_pull(skb, 1);

	bt_dev_dbg(hdev, "MSFT vendor event %u", event);
}

__u64 msft_get_features(struct hci_dev *hdev)
{
	struct msft_data *msft = hdev->msft_data;

	return msft ? msft->features : 0;
}

static void msft_le_set_advertisement_filter_enable_cb(struct hci_dev *hdev,
						       u8 status, u16 opcode,
						       struct sk_buff *skb)
{
	struct msft_cp_le_set_advertisement_filter_enable *cp;
	struct msft_rp_le_set_advertisement_filter_enable *rp;
	struct msft_data *msft = hdev->msft_data;

	rp = (struct msft_rp_le_set_advertisement_filter_enable *)skb->data;
	if (skb->len < sizeof(*rp))
		return;

	/* Error 0x0C would be returned if the filter enabled status is
	 * already set to whatever we were trying to set.
	 * Although the default state should be disabled, some controller set
	 * the initial value to enabled. Because there is no way to know the
	 * actual initial value before sending this command, here we also treat
	 * error 0x0C as success.
	 */
	if (status != 0x00 && status != 0x0C)
		return;

	hci_dev_lock(hdev);

	cp = hci_sent_cmd_data(hdev, hdev->msft_opcode);
	msft->filter_enabled = cp->enable;

	if (status == 0x0C)
		bt_dev_warn(hdev, "MSFT filter_enable is already %s",
			    cp->enable ? "on" : "off");

	hci_dev_unlock(hdev);
}

/* This function requires the caller holds hdev->lock */
static int __msft_add_monitor_pattern(struct hci_dev *hdev,
				      struct adv_monitor *monitor)
{
	struct msft_cp_le_monitor_advertisement *cp;
	struct msft_le_monitor_advertisement_pattern_data *pattern_data;
	struct msft_le_monitor_advertisement_pattern *pattern;
	struct adv_pattern *entry;
	struct hci_request req;
	struct msft_data *msft = hdev->msft_data;
	size_t total_size = sizeof(*cp) + sizeof(*pattern_data);
	ptrdiff_t offset = 0;
	u8 pattern_count = 0;
	int err = 0;

	if (!msft_monitor_pattern_valid(monitor))
		return -EINVAL;

	list_for_each_entry(entry, &monitor->patterns, list) {
		pattern_count++;
		total_size += sizeof(*pattern) + entry->length;
	}

	cp = kmalloc(total_size, GFP_KERNEL);
	if (!cp)
		return -ENOMEM;

	cp->sub_opcode = MSFT_OP_LE_MONITOR_ADVERTISEMENT;
	cp->rssi_high = monitor->rssi.high_threshold;
	cp->rssi_low = monitor->rssi.low_threshold;
	cp->rssi_low_interval = (u8)monitor->rssi.low_threshold_timeout;
	cp->rssi_sampling_period = monitor->rssi.sampling_period;

	cp->cond_type = MSFT_MONITOR_ADVERTISEMENT_TYPE_PATTERN;

	pattern_data = (void *)cp->data;
	pattern_data->count = pattern_count;

	list_for_each_entry(entry, &monitor->patterns, list) {
		pattern = (void *)(pattern_data->data + offset);
		/* the length also includes data_type and offset */
		pattern->length = entry->length + 2;
		pattern->data_type = entry->ad_type;
		pattern->start_byte = entry->offset;
		memcpy(pattern->pattern, entry->value, entry->length);
		offset += sizeof(*pattern) + entry->length;
	}

	hci_req_init(&req, hdev);
	hci_req_add(&req, hdev->msft_opcode, total_size, cp);
	err = hci_req_run_skb(&req, msft_le_monitor_advertisement_cb);
	kfree(cp);

	if (!err)
		msft->pending_add_handle = monitor->handle;

	return err;
}

/* This function requires the caller holds hdev->lock */
int msft_add_monitor_pattern(struct hci_dev *hdev, struct adv_monitor *monitor)
{
	struct msft_data *msft = hdev->msft_data;

	if (!msft)
		return -EOPNOTSUPP;

<<<<<<< HEAD
	if (msft->reregistering || msft->suspending)
=======
	if (msft->resuming || msft->suspending)
>>>>>>> 754e0b0e
		return -EBUSY;

	return __msft_add_monitor_pattern(hdev, monitor);
}

/* This function requires the caller holds hdev->lock */
static int __msft_remove_monitor(struct hci_dev *hdev,
				 struct adv_monitor *monitor, u16 handle)
{
	struct msft_cp_le_cancel_monitor_advertisement cp;
	struct msft_monitor_advertisement_handle_data *handle_data;
	struct hci_request req;
	struct msft_data *msft = hdev->msft_data;
	int err = 0;

	handle_data = msft_find_handle_data(hdev, monitor->handle, true);

	/* If no matched handle, just remove without telling controller */
	if (!handle_data)
		return -ENOENT;

	cp.sub_opcode = MSFT_OP_LE_CANCEL_MONITOR_ADVERTISEMENT;
	cp.handle = handle_data->msft_handle;

	hci_req_init(&req, hdev);
	hci_req_add(&req, hdev->msft_opcode, sizeof(cp), &cp);
	err = hci_req_run_skb(&req, msft_le_cancel_monitor_advertisement_cb);

	if (!err)
		msft->pending_remove_handle = handle;

	return err;
}

/* This function requires the caller holds hdev->lock */
int msft_remove_monitor(struct hci_dev *hdev, struct adv_monitor *monitor,
			u16 handle)
{
	struct msft_data *msft = hdev->msft_data;

	if (!msft)
		return -EOPNOTSUPP;

<<<<<<< HEAD
	if (msft->reregistering || msft->suspending)
=======
	if (msft->resuming || msft->suspending)
>>>>>>> 754e0b0e
		return -EBUSY;

	return __msft_remove_monitor(hdev, monitor, handle);
}

void msft_req_add_set_filter_enable(struct hci_request *req, bool enable)
{
	struct hci_dev *hdev = req->hdev;
	struct msft_cp_le_set_advertisement_filter_enable cp;

	cp.sub_opcode = MSFT_OP_LE_SET_ADVERTISEMENT_FILTER_ENABLE;
	cp.enable = enable;

	hci_req_add(req, hdev->msft_opcode, sizeof(cp), &cp);
}

int msft_set_filter_enable(struct hci_dev *hdev, bool enable)
{
	struct hci_request req;
	struct msft_data *msft = hdev->msft_data;
	int err;

	if (!msft)
		return -EOPNOTSUPP;

	hci_req_init(&req, hdev);
	msft_req_add_set_filter_enable(&req, enable);
	err = hci_req_run_skb(&req, msft_le_set_advertisement_filter_enable_cb);

	return err;
}

bool msft_curve_validity(struct hci_dev *hdev)
{
	return hdev->msft_curve_validity;
}<|MERGE_RESOLUTION|>--- conflicted
+++ resolved
@@ -93,11 +93,7 @@
 	struct list_head handle_map;
 	__u16 pending_add_handle;
 	__u16 pending_remove_handle;
-<<<<<<< HEAD
-	__u8 reregistering;
-=======
 	__u8 resuming;
->>>>>>> 754e0b0e
 	__u8 suspending;
 	__u8 filter_enabled;
 };
@@ -160,10 +156,6 @@
 	return false;
 }
 
-<<<<<<< HEAD
-/* This function requires the caller holds hdev->lock */
-=======
->>>>>>> 754e0b0e
 static void reregister_monitor(struct hci_dev *hdev, int handle)
 {
 	struct adv_monitor *monitor;
@@ -192,205 +184,6 @@
 	}
 }
 
-<<<<<<< HEAD
-/* This function requires the caller holds hdev->lock */
-static void remove_monitor_on_suspend(struct hci_dev *hdev, int handle)
-{
-	struct adv_monitor *monitor;
-	struct msft_data *msft = hdev->msft_data;
-	int err;
-
-	while (1) {
-		monitor = idr_get_next(&hdev->adv_monitors_idr, &handle);
-		if (!monitor) {
-			/* All monitors have been removed */
-			msft->suspending = false;
-			hci_update_background_scan(hdev);
-			return;
-		}
-
-		msft->pending_remove_handle = (u16)handle;
-		err = __msft_remove_monitor(hdev, monitor, handle);
-
-		/* If success, return and wait for monitor removed callback */
-		if (!err)
-			return;
-
-		/* Otherwise free the monitor and keep removing */
-		hci_free_adv_monitor(hdev, monitor);
-		handle++;
-	}
-}
-
-/* This function requires the caller holds hdev->lock */
-void msft_suspend(struct hci_dev *hdev)
-{
-	struct msft_data *msft = hdev->msft_data;
-
-	if (!msft)
-		return;
-
-	if (msft_monitor_supported(hdev)) {
-		msft->suspending = true;
-		/* Quitely remove all monitors on suspend to avoid waking up
-		 * the system.
-		 */
-		remove_monitor_on_suspend(hdev, 0);
-	}
-}
-
-/* This function requires the caller holds hdev->lock */
-void msft_resume(struct hci_dev *hdev)
-{
-	struct msft_data *msft = hdev->msft_data;
-
-	if (!msft)
-		return;
-
-	if (msft_monitor_supported(hdev)) {
-		msft->reregistering = true;
-		/* Monitors are removed on suspend, so we need to add all
-		 * monitors on resume.
-		 */
-		reregister_monitor(hdev, 0);
-	}
-}
-
-void msft_do_open(struct hci_dev *hdev)
-{
-	struct msft_data *msft = hdev->msft_data;
-
-	if (hdev->msft_opcode == HCI_OP_NOP)
-		return;
-
-	if (!msft) {
-		bt_dev_err(hdev, "MSFT extension not registered");
-		return;
-	}
-
-	bt_dev_dbg(hdev, "Initialize MSFT extension");
-
-	/* Reset existing MSFT data before re-reading */
-	kfree(msft->evt_prefix);
-	msft->evt_prefix = NULL;
-	msft->evt_prefix_len = 0;
-	msft->features = 0;
-
-	if (!read_supported_features(hdev, msft)) {
-		hdev->msft_data = NULL;
-		kfree(msft);
-		return;
-	}
-
-	if (msft_monitor_supported(hdev)) {
-		msft->reregistering = true;
-		msft_set_filter_enable(hdev, true);
-		/* Monitors get removed on power off, so we need to explicitly
-		 * tell the controller to re-monitor.
-		 */
-		reregister_monitor(hdev, 0);
-	}
-}
-
-void msft_do_close(struct hci_dev *hdev)
-{
-	struct msft_data *msft = hdev->msft_data;
-	struct msft_monitor_advertisement_handle_data *handle_data, *tmp;
-	struct adv_monitor *monitor;
-
-	if (!msft)
-		return;
-
-	bt_dev_dbg(hdev, "Cleanup of MSFT extension");
-
-	/* The controller will silently remove all monitors on power off.
-	 * Therefore, remove handle_data mapping and reset monitor state.
-	 */
-	list_for_each_entry_safe(handle_data, tmp, &msft->handle_map, list) {
-		monitor = idr_find(&hdev->adv_monitors_idr,
-				   handle_data->mgmt_handle);
-
-		if (monitor && monitor->state == ADV_MONITOR_STATE_OFFLOADED)
-			monitor->state = ADV_MONITOR_STATE_REGISTERED;
-
-		list_del(&handle_data->list);
-		kfree(handle_data);
-	}
-}
-
-void msft_register(struct hci_dev *hdev)
-{
-	struct msft_data *msft = NULL;
-
-	bt_dev_dbg(hdev, "Register MSFT extension");
-
-	msft = kzalloc(sizeof(*msft), GFP_KERNEL);
-	if (!msft) {
-		bt_dev_err(hdev, "Failed to register MSFT extension");
-		return;
-	}
-
-	INIT_LIST_HEAD(&msft->handle_map);
-	hdev->msft_data = msft;
-}
-
-void msft_unregister(struct hci_dev *hdev)
-{
-	struct msft_data *msft = hdev->msft_data;
-
-	if (!msft)
-		return;
-
-	bt_dev_dbg(hdev, "Unregister MSFT extension");
-
-	hdev->msft_data = NULL;
-
-	kfree(msft->evt_prefix);
-	kfree(msft);
-}
-
-void msft_vendor_evt(struct hci_dev *hdev, struct sk_buff *skb)
-{
-	struct msft_data *msft = hdev->msft_data;
-	u8 event;
-
-	if (!msft)
-		return;
-
-	/* When the extension has defined an event prefix, check that it
-	 * matches, and otherwise just return.
-	 */
-	if (msft->evt_prefix_len > 0) {
-		if (skb->len < msft->evt_prefix_len)
-			return;
-
-		if (memcmp(skb->data, msft->evt_prefix, msft->evt_prefix_len))
-			return;
-
-		skb_pull(skb, msft->evt_prefix_len);
-	}
-
-	/* Every event starts at least with an event code and the rest of
-	 * the data is variable and depends on the event code.
-	 */
-	if (skb->len < 1)
-		return;
-
-	event = *skb->data;
-	skb_pull(skb, 1);
-
-	bt_dev_dbg(hdev, "MSFT vendor event %u", event);
-}
-
-__u64 msft_get_features(struct hci_dev *hdev)
-{
-	struct msft_data *msft = hdev->msft_data;
-
-	return msft ? msft->features : 0;
-}
-
-=======
->>>>>>> 754e0b0e
 /* is_mgmt = true matches the handle exposed to userspace via mgmt.
  * is_mgmt = false matches the handle used by the msft controller.
  * This function requires the caller holds hdev->lock
@@ -456,13 +249,6 @@
 	if (status && monitor)
 		hci_free_adv_monitor(hdev, monitor);
 
-<<<<<<< HEAD
-	/* If in restart/reregister sequence, keep registering. */
-	if (msft->reregistering)
-		reregister_monitor(hdev, msft->pending_add_handle + 1);
-
-=======
->>>>>>> 754e0b0e
 	hci_dev_unlock(hdev);
 
 	if (!msft->resuming)
@@ -511,11 +297,6 @@
 		list_del(&handle_data->list);
 		kfree(handle_data);
 	}
-
-	/* If in suspend/remove sequence, keep removing. */
-	if (msft->suspending)
-		remove_monitor_on_suspend(hdev,
-					  msft->pending_remove_handle + 1);
 
 	/* If remove all monitors is required, we need to continue the process
 	 * here because the earlier it was paused when waiting for the
@@ -950,11 +731,7 @@
 	if (!msft)
 		return -EOPNOTSUPP;
 
-<<<<<<< HEAD
-	if (msft->reregistering || msft->suspending)
-=======
 	if (msft->resuming || msft->suspending)
->>>>>>> 754e0b0e
 		return -EBUSY;
 
 	return __msft_add_monitor_pattern(hdev, monitor);
@@ -998,11 +775,7 @@
 	if (!msft)
 		return -EOPNOTSUPP;
 
-<<<<<<< HEAD
-	if (msft->reregistering || msft->suspending)
-=======
 	if (msft->resuming || msft->suspending)
->>>>>>> 754e0b0e
 		return -EBUSY;
 
 	return __msft_remove_monitor(hdev, monitor, handle);
