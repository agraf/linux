// SPDX-License-Identifier: GPL-2.0-or-later
/*
 * Freescale eSDHC controller driver.
 *
 * Copyright (c) 2007, 2010, 2012 Freescale Semiconductor, Inc.
 * Copyright (c) 2009 MontaVista Software, Inc.
 *
 * Authors: Xiaobo Xie <X.Xie@freescale.com>
 *	    Anton Vorontsov <avorontsov@ru.mvista.com>
 */

#include <linux/err.h>
#include <linux/io.h>
#include <linux/of.h>
#include <linux/of_address.h>
#include <linux/delay.h>
#include <linux/module.h>
#include <linux/sys_soc.h>
#include <linux/clk.h>
#include <linux/ktime.h>
#include <linux/dma-mapping.h>
#include <linux/mmc/host.h>
#include <linux/mmc/mmc.h>
#include "sdhci-pltfm.h"
#include "sdhci-esdhc.h"

#define VENDOR_V_22	0x12
#define VENDOR_V_23	0x13

#define MMC_TIMING_NUM (MMC_TIMING_MMC_HS400 + 1)

struct esdhc_clk_fixup {
	const unsigned int sd_dflt_max_clk;
	const unsigned int max_clk[MMC_TIMING_NUM];
};

static const struct esdhc_clk_fixup ls1021a_esdhc_clk = {
	.sd_dflt_max_clk = 25000000,
	.max_clk[MMC_TIMING_MMC_HS] = 46500000,
	.max_clk[MMC_TIMING_SD_HS] = 46500000,
};

static const struct esdhc_clk_fixup ls1046a_esdhc_clk = {
	.sd_dflt_max_clk = 25000000,
	.max_clk[MMC_TIMING_UHS_SDR104] = 167000000,
	.max_clk[MMC_TIMING_MMC_HS200] = 167000000,
};

static const struct esdhc_clk_fixup ls1012a_esdhc_clk = {
	.sd_dflt_max_clk = 25000000,
	.max_clk[MMC_TIMING_UHS_SDR104] = 125000000,
	.max_clk[MMC_TIMING_MMC_HS200] = 125000000,
};

static const struct esdhc_clk_fixup p1010_esdhc_clk = {
	.sd_dflt_max_clk = 20000000,
	.max_clk[MMC_TIMING_LEGACY] = 20000000,
	.max_clk[MMC_TIMING_MMC_HS] = 42000000,
	.max_clk[MMC_TIMING_SD_HS] = 40000000,
};

static const struct of_device_id sdhci_esdhc_of_match[] = {
	{ .compatible = "fsl,ls1021a-esdhc", .data = &ls1021a_esdhc_clk},
	{ .compatible = "fsl,ls1046a-esdhc", .data = &ls1046a_esdhc_clk},
	{ .compatible = "fsl,ls1012a-esdhc", .data = &ls1012a_esdhc_clk},
	{ .compatible = "fsl,p1010-esdhc",   .data = &p1010_esdhc_clk},
	{ .compatible = "fsl,mpc8379-esdhc" },
	{ .compatible = "fsl,mpc8536-esdhc" },
	{ .compatible = "fsl,esdhc" },
	{ }
};
MODULE_DEVICE_TABLE(of, sdhci_esdhc_of_match);

struct sdhci_esdhc {
	u8 vendor_ver;
	u8 spec_ver;
	bool quirk_incorrect_hostver;
	bool quirk_limited_clk_division;
	bool quirk_unreliable_pulse_detection;
	bool quirk_tuning_erratum_type1;
	bool quirk_tuning_erratum_type2;
	bool quirk_ignore_data_inhibit;
<<<<<<< HEAD
=======
	bool quirk_delay_before_data_reset;
>>>>>>> a7196caf
	bool in_sw_tuning;
	unsigned int peripheral_clock;
	const struct esdhc_clk_fixup *clk_fixup;
	u32 div_ratio;
};

/**
 * esdhc_read*_fixup - Fixup the value read from incompatible eSDHC register
 *		       to make it compatible with SD spec.
 *
 * @host: pointer to sdhci_host
 * @spec_reg: SD spec register address
 * @value: 32bit eSDHC register value on spec_reg address
 *
 * In SD spec, there are 8/16/32/64 bits registers, while all of eSDHC
 * registers are 32 bits. There are differences in register size, register
 * address, register function, bit position and function between eSDHC spec
 * and SD spec.
 *
 * Return a fixed up register value
 */
static u32 esdhc_readl_fixup(struct sdhci_host *host,
				     int spec_reg, u32 value)
{
	struct sdhci_pltfm_host *pltfm_host = sdhci_priv(host);
	struct sdhci_esdhc *esdhc = sdhci_pltfm_priv(pltfm_host);
	u32 ret;

	/*
	 * The bit of ADMA flag in eSDHC is not compatible with standard
	 * SDHC register, so set fake flag SDHCI_CAN_DO_ADMA2 when ADMA is
	 * supported by eSDHC.
	 * And for many FSL eSDHC controller, the reset value of field
	 * SDHCI_CAN_DO_ADMA1 is 1, but some of them can't support ADMA,
	 * only these vendor version is greater than 2.2/0x12 support ADMA.
	 */
	if ((spec_reg == SDHCI_CAPABILITIES) && (value & SDHCI_CAN_DO_ADMA1)) {
		if (esdhc->vendor_ver > VENDOR_V_22) {
			ret = value | SDHCI_CAN_DO_ADMA2;
			return ret;
		}
	}
	/*
	 * The DAT[3:0] line signal levels and the CMD line signal level are
	 * not compatible with standard SDHC register. The line signal levels
	 * DAT[7:0] are at bits 31:24 and the command line signal level is at
	 * bit 23. All other bits are the same as in the standard SDHC
	 * register.
	 */
	if (spec_reg == SDHCI_PRESENT_STATE) {
		ret = value & 0x000fffff;
		ret |= (value >> 4) & SDHCI_DATA_LVL_MASK;
		ret |= (value << 1) & SDHCI_CMD_LVL;
		return ret;
	}

	/*
	 * DTS properties of mmc host are used to enable each speed mode
	 * according to soc and board capability. So clean up
	 * SDR50/SDR104/DDR50 support bits here.
	 */
	if (spec_reg == SDHCI_CAPABILITIES_1) {
		ret = value & ~(SDHCI_SUPPORT_SDR50 | SDHCI_SUPPORT_SDR104 |
				SDHCI_SUPPORT_DDR50);
		return ret;
	}

	/*
	 * Some controllers have unreliable Data Line Active
	 * bit for commands with busy signal. This affects
	 * Command Inhibit (data) bit. Just ignore it since
	 * MMC core driver has already polled card status
	 * with CMD13 after any command with busy siganl.
	 */
	if ((spec_reg == SDHCI_PRESENT_STATE) &&
	(esdhc->quirk_ignore_data_inhibit == true)) {
		ret = value & ~SDHCI_DATA_INHIBIT;
		return ret;
	}

	ret = value;
	return ret;
}

static u16 esdhc_readw_fixup(struct sdhci_host *host,
				     int spec_reg, u32 value)
{
	struct sdhci_pltfm_host *pltfm_host = sdhci_priv(host);
	struct sdhci_esdhc *esdhc = sdhci_pltfm_priv(pltfm_host);
	u16 ret;
	int shift = (spec_reg & 0x2) * 8;

	if (spec_reg == SDHCI_HOST_VERSION)
		ret = value & 0xffff;
	else
		ret = (value >> shift) & 0xffff;
	/* Workaround for T4240-R1.0-R2.0 eSDHC which has incorrect
	 * vendor version and spec version information.
	 */
	if ((spec_reg == SDHCI_HOST_VERSION) &&
	    (esdhc->quirk_incorrect_hostver))
		ret = (VENDOR_V_23 << SDHCI_VENDOR_VER_SHIFT) | SDHCI_SPEC_200;
	return ret;
}

static u8 esdhc_readb_fixup(struct sdhci_host *host,
				     int spec_reg, u32 value)
{
	u8 ret;
	u8 dma_bits;
	int shift = (spec_reg & 0x3) * 8;

	ret = (value >> shift) & 0xff;

	/*
	 * "DMA select" locates at offset 0x28 in SD specification, but on
	 * P5020 or P3041, it locates at 0x29.
	 */
	if (spec_reg == SDHCI_HOST_CONTROL) {
		/* DMA select is 22,23 bits in Protocol Control Register */
		dma_bits = (value >> 5) & SDHCI_CTRL_DMA_MASK;
		/* fixup the result */
		ret &= ~SDHCI_CTRL_DMA_MASK;
		ret |= dma_bits;
	}
	return ret;
}

/**
 * esdhc_write*_fixup - Fixup the SD spec register value so that it could be
 *			written into eSDHC register.
 *
 * @host: pointer to sdhci_host
 * @spec_reg: SD spec register address
 * @value: 8/16/32bit SD spec register value that would be written
 * @old_value: 32bit eSDHC register value on spec_reg address
 *
 * In SD spec, there are 8/16/32/64 bits registers, while all of eSDHC
 * registers are 32 bits. There are differences in register size, register
 * address, register function, bit position and function between eSDHC spec
 * and SD spec.
 *
 * Return a fixed up register value
 */
static u32 esdhc_writel_fixup(struct sdhci_host *host,
				     int spec_reg, u32 value, u32 old_value)
{
	u32 ret;

	/*
	 * Enabling IRQSTATEN[BGESEN] is just to set IRQSTAT[BGE]
	 * when SYSCTL[RSTD] is set for some special operations.
	 * No any impact on other operation.
	 */
	if (spec_reg == SDHCI_INT_ENABLE)
		ret = value | SDHCI_INT_BLK_GAP;
	else
		ret = value;

	return ret;
}

static u32 esdhc_writew_fixup(struct sdhci_host *host,
				     int spec_reg, u16 value, u32 old_value)
{
	struct sdhci_pltfm_host *pltfm_host = sdhci_priv(host);
	int shift = (spec_reg & 0x2) * 8;
	u32 ret;

	switch (spec_reg) {
	case SDHCI_TRANSFER_MODE:
		/*
		 * Postpone this write, we must do it together with a
		 * command write that is down below. Return old value.
		 */
		pltfm_host->xfer_mode_shadow = value;
		return old_value;
	case SDHCI_COMMAND:
		ret = (value << 16) | pltfm_host->xfer_mode_shadow;
		return ret;
	}

	ret = old_value & (~(0xffff << shift));
	ret |= (value << shift);

	if (spec_reg == SDHCI_BLOCK_SIZE) {
		/*
		 * Two last DMA bits are reserved, and first one is used for
		 * non-standard blksz of 4096 bytes that we don't support
		 * yet. So clear the DMA boundary bits.
		 */
		ret &= (~SDHCI_MAKE_BLKSZ(0x7, 0));
	}
	return ret;
}

static u32 esdhc_writeb_fixup(struct sdhci_host *host,
				     int spec_reg, u8 value, u32 old_value)
{
	u32 ret;
	u32 dma_bits;
	u8 tmp;
	int shift = (spec_reg & 0x3) * 8;

	/*
	 * eSDHC doesn't have a standard power control register, so we do
	 * nothing here to avoid incorrect operation.
	 */
	if (spec_reg == SDHCI_POWER_CONTROL)
		return old_value;
	/*
	 * "DMA select" location is offset 0x28 in SD specification, but on
	 * P5020 or P3041, it's located at 0x29.
	 */
	if (spec_reg == SDHCI_HOST_CONTROL) {
		/*
		 * If host control register is not standard, exit
		 * this function
		 */
		if (host->quirks2 & SDHCI_QUIRK2_BROKEN_HOST_CONTROL)
			return old_value;

		/* DMA select is 22,23 bits in Protocol Control Register */
		dma_bits = (value & SDHCI_CTRL_DMA_MASK) << 5;
		ret = (old_value & (~(SDHCI_CTRL_DMA_MASK << 5))) | dma_bits;
		tmp = (value & (~SDHCI_CTRL_DMA_MASK)) |
		      (old_value & SDHCI_CTRL_DMA_MASK);
		ret = (ret & (~0xff)) | tmp;

		/* Prevent SDHCI core from writing reserved bits (e.g. HISPD) */
		ret &= ~ESDHC_HOST_CONTROL_RES;
		return ret;
	}

	ret = (old_value & (~(0xff << shift))) | (value << shift);
	return ret;
}

static u32 esdhc_be_readl(struct sdhci_host *host, int reg)
{
	u32 ret;
	u32 value;

	if (reg == SDHCI_CAPABILITIES_1)
		value = ioread32be(host->ioaddr + ESDHC_CAPABILITIES_1);
	else
		value = ioread32be(host->ioaddr + reg);

	ret = esdhc_readl_fixup(host, reg, value);

	return ret;
}

static u32 esdhc_le_readl(struct sdhci_host *host, int reg)
{
	u32 ret;
	u32 value;

	if (reg == SDHCI_CAPABILITIES_1)
		value = ioread32(host->ioaddr + ESDHC_CAPABILITIES_1);
	else
		value = ioread32(host->ioaddr + reg);

	ret = esdhc_readl_fixup(host, reg, value);

	return ret;
}

static u16 esdhc_be_readw(struct sdhci_host *host, int reg)
{
	u16 ret;
	u32 value;
	int base = reg & ~0x3;

	value = ioread32be(host->ioaddr + base);
	ret = esdhc_readw_fixup(host, reg, value);
	return ret;
}

static u16 esdhc_le_readw(struct sdhci_host *host, int reg)
{
	u16 ret;
	u32 value;
	int base = reg & ~0x3;

	value = ioread32(host->ioaddr + base);
	ret = esdhc_readw_fixup(host, reg, value);
	return ret;
}

static u8 esdhc_be_readb(struct sdhci_host *host, int reg)
{
	u8 ret;
	u32 value;
	int base = reg & ~0x3;

	value = ioread32be(host->ioaddr + base);
	ret = esdhc_readb_fixup(host, reg, value);
	return ret;
}

static u8 esdhc_le_readb(struct sdhci_host *host, int reg)
{
	u8 ret;
	u32 value;
	int base = reg & ~0x3;

	value = ioread32(host->ioaddr + base);
	ret = esdhc_readb_fixup(host, reg, value);
	return ret;
}

static void esdhc_be_writel(struct sdhci_host *host, u32 val, int reg)
{
	u32 value;

	value = esdhc_writel_fixup(host, reg, val, 0);
	iowrite32be(value, host->ioaddr + reg);
}

static void esdhc_le_writel(struct sdhci_host *host, u32 val, int reg)
{
	u32 value;

	value = esdhc_writel_fixup(host, reg, val, 0);
	iowrite32(value, host->ioaddr + reg);
}

static void esdhc_be_writew(struct sdhci_host *host, u16 val, int reg)
{
	struct sdhci_pltfm_host *pltfm_host = sdhci_priv(host);
	struct sdhci_esdhc *esdhc = sdhci_pltfm_priv(pltfm_host);
	int base = reg & ~0x3;
	u32 value;
	u32 ret;

	value = ioread32be(host->ioaddr + base);
	ret = esdhc_writew_fixup(host, reg, val, value);
	if (reg != SDHCI_TRANSFER_MODE)
		iowrite32be(ret, host->ioaddr + base);

	/* Starting SW tuning requires ESDHC_SMPCLKSEL to be set
	 * 1us later after ESDHC_EXTN is set.
	 */
	if (base == ESDHC_SYSTEM_CONTROL_2) {
		if (!(value & ESDHC_EXTN) && (ret & ESDHC_EXTN) &&
		    esdhc->in_sw_tuning) {
			udelay(1);
			ret |= ESDHC_SMPCLKSEL;
			iowrite32be(ret, host->ioaddr + base);
		}
	}
}

static void esdhc_le_writew(struct sdhci_host *host, u16 val, int reg)
{
	struct sdhci_pltfm_host *pltfm_host = sdhci_priv(host);
	struct sdhci_esdhc *esdhc = sdhci_pltfm_priv(pltfm_host);
	int base = reg & ~0x3;
	u32 value;
	u32 ret;

	value = ioread32(host->ioaddr + base);
	ret = esdhc_writew_fixup(host, reg, val, value);
	if (reg != SDHCI_TRANSFER_MODE)
		iowrite32(ret, host->ioaddr + base);

	/* Starting SW tuning requires ESDHC_SMPCLKSEL to be set
	 * 1us later after ESDHC_EXTN is set.
	 */
	if (base == ESDHC_SYSTEM_CONTROL_2) {
		if (!(value & ESDHC_EXTN) && (ret & ESDHC_EXTN) &&
		    esdhc->in_sw_tuning) {
			udelay(1);
			ret |= ESDHC_SMPCLKSEL;
			iowrite32(ret, host->ioaddr + base);
		}
	}
}

static void esdhc_be_writeb(struct sdhci_host *host, u8 val, int reg)
{
	int base = reg & ~0x3;
	u32 value;
	u32 ret;

	value = ioread32be(host->ioaddr + base);
	ret = esdhc_writeb_fixup(host, reg, val, value);
	iowrite32be(ret, host->ioaddr + base);
}

static void esdhc_le_writeb(struct sdhci_host *host, u8 val, int reg)
{
	int base = reg & ~0x3;
	u32 value;
	u32 ret;

	value = ioread32(host->ioaddr + base);
	ret = esdhc_writeb_fixup(host, reg, val, value);
	iowrite32(ret, host->ioaddr + base);
}

/*
 * For Abort or Suspend after Stop at Block Gap, ignore the ADMA
 * error(IRQSTAT[ADMAE]) if both Transfer Complete(IRQSTAT[TC])
 * and Block Gap Event(IRQSTAT[BGE]) are also set.
 * For Continue, apply soft reset for data(SYSCTL[RSTD]);
 * and re-issue the entire read transaction from beginning.
 */
static void esdhc_of_adma_workaround(struct sdhci_host *host, u32 intmask)
{
	struct sdhci_pltfm_host *pltfm_host = sdhci_priv(host);
	struct sdhci_esdhc *esdhc = sdhci_pltfm_priv(pltfm_host);
	bool applicable;
	dma_addr_t dmastart;
	dma_addr_t dmanow;

	applicable = (intmask & SDHCI_INT_DATA_END) &&
		     (intmask & SDHCI_INT_BLK_GAP) &&
		     (esdhc->vendor_ver == VENDOR_V_23);
	if (!applicable)
		return;

	host->data->error = 0;
	dmastart = sg_dma_address(host->data->sg);
	dmanow = dmastart + host->data->bytes_xfered;
	/*
	 * Force update to the next DMA block boundary.
	 */
	dmanow = (dmanow & ~(SDHCI_DEFAULT_BOUNDARY_SIZE - 1)) +
		SDHCI_DEFAULT_BOUNDARY_SIZE;
	host->data->bytes_xfered = dmanow - dmastart;
	sdhci_writel(host, dmanow, SDHCI_DMA_ADDRESS);
}

static int esdhc_of_enable_dma(struct sdhci_host *host)
{
	u32 value;
	struct device *dev = mmc_dev(host->mmc);

	if (of_device_is_compatible(dev->of_node, "fsl,ls1043a-esdhc") ||
	    of_device_is_compatible(dev->of_node, "fsl,ls1046a-esdhc"))
		dma_set_mask_and_coherent(dev, DMA_BIT_MASK(40));

	value = sdhci_readl(host, ESDHC_DMA_SYSCTL);

	if (of_dma_is_coherent(dev->of_node))
		value |= ESDHC_DMA_SNOOP;
	else
		value &= ~ESDHC_DMA_SNOOP;

	sdhci_writel(host, value, ESDHC_DMA_SYSCTL);
	return 0;
}

static unsigned int esdhc_of_get_max_clock(struct sdhci_host *host)
{
	struct sdhci_pltfm_host *pltfm_host = sdhci_priv(host);
	struct sdhci_esdhc *esdhc = sdhci_pltfm_priv(pltfm_host);

	if (esdhc->peripheral_clock)
		return esdhc->peripheral_clock;
	else
		return pltfm_host->clock;
}

static unsigned int esdhc_of_get_min_clock(struct sdhci_host *host)
{
	struct sdhci_pltfm_host *pltfm_host = sdhci_priv(host);
	struct sdhci_esdhc *esdhc = sdhci_pltfm_priv(pltfm_host);
	unsigned int clock;

	if (esdhc->peripheral_clock)
		clock = esdhc->peripheral_clock;
	else
		clock = pltfm_host->clock;
	return clock / 256 / 16;
}

static void esdhc_clock_enable(struct sdhci_host *host, bool enable)
{
	u32 val;
	ktime_t timeout;

	val = sdhci_readl(host, ESDHC_SYSTEM_CONTROL);

	if (enable)
		val |= ESDHC_CLOCK_SDCLKEN;
	else
		val &= ~ESDHC_CLOCK_SDCLKEN;

	sdhci_writel(host, val, ESDHC_SYSTEM_CONTROL);

	/* Wait max 20 ms */
	timeout = ktime_add_ms(ktime_get(), 20);
	val = ESDHC_CLOCK_STABLE;
	while  (1) {
		bool timedout = ktime_after(ktime_get(), timeout);

		if (sdhci_readl(host, ESDHC_PRSSTAT) & val)
			break;
		if (timedout) {
			pr_err("%s: Internal clock never stabilised.\n",
				mmc_hostname(host->mmc));
			break;
		}
		udelay(10);
	}
}

static void esdhc_flush_async_fifo(struct sdhci_host *host)
{
	ktime_t timeout;
	u32 val;

	val = sdhci_readl(host, ESDHC_DMA_SYSCTL);
	val |= ESDHC_FLUSH_ASYNC_FIFO;
	sdhci_writel(host, val, ESDHC_DMA_SYSCTL);

	/* Wait max 20 ms */
	timeout = ktime_add_ms(ktime_get(), 20);
	while (1) {
		bool timedout = ktime_after(ktime_get(), timeout);

		if (!(sdhci_readl(host, ESDHC_DMA_SYSCTL) &
		      ESDHC_FLUSH_ASYNC_FIFO))
			break;
		if (timedout) {
			pr_err("%s: flushing asynchronous FIFO timeout.\n",
				mmc_hostname(host->mmc));
			break;
		}
		usleep_range(10, 20);
	}
}

static void esdhc_of_set_clock(struct sdhci_host *host, unsigned int clock)
{
	struct sdhci_pltfm_host *pltfm_host = sdhci_priv(host);
	struct sdhci_esdhc *esdhc = sdhci_pltfm_priv(pltfm_host);
	int pre_div = 1;
	int div = 1;
	int division;
	ktime_t timeout;
	long fixup = 0;
	u32 temp;

	host->mmc->actual_clock = 0;

	if (clock == 0) {
		esdhc_clock_enable(host, false);
		return;
	}

	/* Workaround to start pre_div at 2 for VNN < VENDOR_V_23 */
	if (esdhc->vendor_ver < VENDOR_V_23)
		pre_div = 2;

	if (host->mmc->card && mmc_card_sd(host->mmc->card) &&
		esdhc->clk_fixup && host->mmc->ios.timing == MMC_TIMING_LEGACY)
		fixup = esdhc->clk_fixup->sd_dflt_max_clk;
	else if (esdhc->clk_fixup)
		fixup = esdhc->clk_fixup->max_clk[host->mmc->ios.timing];

	if (fixup && clock > fixup)
		clock = fixup;

	temp = sdhci_readl(host, ESDHC_SYSTEM_CONTROL);
	temp &= ~(ESDHC_CLOCK_SDCLKEN | ESDHC_CLOCK_IPGEN | ESDHC_CLOCK_HCKEN |
		  ESDHC_CLOCK_PEREN | ESDHC_CLOCK_MASK);
	sdhci_writel(host, temp, ESDHC_SYSTEM_CONTROL);

	while (host->max_clk / pre_div / 16 > clock && pre_div < 256)
		pre_div *= 2;

	while (host->max_clk / pre_div / div > clock && div < 16)
		div++;

	if (esdhc->quirk_limited_clk_division &&
	    clock == MMC_HS200_MAX_DTR &&
	    (host->mmc->ios.timing == MMC_TIMING_MMC_HS400 ||
	     host->flags & SDHCI_HS400_TUNING)) {
		division = pre_div * div;
		if (division <= 4) {
			pre_div = 4;
			div = 1;
		} else if (division <= 8) {
			pre_div = 4;
			div = 2;
		} else if (division <= 12) {
			pre_div = 4;
			div = 3;
		} else {
			pr_warn("%s: using unsupported clock division.\n",
				mmc_hostname(host->mmc));
		}
	}

	dev_dbg(mmc_dev(host->mmc), "desired SD clock: %d, actual: %d\n",
		clock, host->max_clk / pre_div / div);
	host->mmc->actual_clock = host->max_clk / pre_div / div;
	esdhc->div_ratio = pre_div * div;
	pre_div >>= 1;
	div--;

	temp = sdhci_readl(host, ESDHC_SYSTEM_CONTROL);
	temp |= (ESDHC_CLOCK_IPGEN | ESDHC_CLOCK_HCKEN | ESDHC_CLOCK_PEREN
		| (div << ESDHC_DIVIDER_SHIFT)
		| (pre_div << ESDHC_PREDIV_SHIFT));
	sdhci_writel(host, temp, ESDHC_SYSTEM_CONTROL);

	if (host->mmc->ios.timing == MMC_TIMING_MMC_HS400 &&
	    clock == MMC_HS200_MAX_DTR) {
		temp = sdhci_readl(host, ESDHC_TBCTL);
		sdhci_writel(host, temp | ESDHC_HS400_MODE, ESDHC_TBCTL);
		temp = sdhci_readl(host, ESDHC_SDCLKCTL);
		sdhci_writel(host, temp | ESDHC_CMD_CLK_CTL, ESDHC_SDCLKCTL);
		esdhc_clock_enable(host, true);

		temp = sdhci_readl(host, ESDHC_DLLCFG0);
		temp |= ESDHC_DLL_ENABLE;
		if (host->mmc->actual_clock == MMC_HS200_MAX_DTR)
			temp |= ESDHC_DLL_FREQ_SEL;
		sdhci_writel(host, temp, ESDHC_DLLCFG0);
		temp = sdhci_readl(host, ESDHC_TBCTL);
		sdhci_writel(host, temp | ESDHC_HS400_WNDW_ADJUST, ESDHC_TBCTL);

		esdhc_clock_enable(host, false);
		esdhc_flush_async_fifo(host);
	}

	/* Wait max 20 ms */
	timeout = ktime_add_ms(ktime_get(), 20);
	while (1) {
		bool timedout = ktime_after(ktime_get(), timeout);

		if (sdhci_readl(host, ESDHC_PRSSTAT) & ESDHC_CLOCK_STABLE)
			break;
		if (timedout) {
			pr_err("%s: Internal clock never stabilised.\n",
				mmc_hostname(host->mmc));
			return;
		}
		udelay(10);
	}

	temp = sdhci_readl(host, ESDHC_SYSTEM_CONTROL);
	temp |= ESDHC_CLOCK_SDCLKEN;
	sdhci_writel(host, temp, ESDHC_SYSTEM_CONTROL);
}

static void esdhc_pltfm_set_bus_width(struct sdhci_host *host, int width)
{
	u32 ctrl;

	ctrl = sdhci_readl(host, ESDHC_PROCTL);
	ctrl &= (~ESDHC_CTRL_BUSWIDTH_MASK);
	switch (width) {
	case MMC_BUS_WIDTH_8:
		ctrl |= ESDHC_CTRL_8BITBUS;
		break;

	case MMC_BUS_WIDTH_4:
		ctrl |= ESDHC_CTRL_4BITBUS;
		break;

	default:
		break;
	}

	sdhci_writel(host, ctrl, ESDHC_PROCTL);
}

static void esdhc_reset(struct sdhci_host *host, u8 mask)
{
	struct sdhci_pltfm_host *pltfm_host = sdhci_priv(host);
	struct sdhci_esdhc *esdhc = sdhci_pltfm_priv(pltfm_host);
	u32 val;

	if (esdhc->quirk_delay_before_data_reset &&
	    (mask & SDHCI_RESET_DATA) &&
	    (host->flags & SDHCI_REQ_USE_DMA))
		mdelay(5);

	sdhci_reset(host, mask);

	sdhci_writel(host, host->ier, SDHCI_INT_ENABLE);
	sdhci_writel(host, host->ier, SDHCI_SIGNAL_ENABLE);

	if (mask & SDHCI_RESET_ALL) {
		val = sdhci_readl(host, ESDHC_TBCTL);
		val &= ~ESDHC_TB_EN;
		sdhci_writel(host, val, ESDHC_TBCTL);

		if (esdhc->quirk_unreliable_pulse_detection) {
			val = sdhci_readl(host, ESDHC_DLLCFG1);
			val &= ~ESDHC_DLL_PD_PULSE_STRETCH_SEL;
			sdhci_writel(host, val, ESDHC_DLLCFG1);
		}
	}
}

/* The SCFG, Supplemental Configuration Unit, provides SoC specific
 * configuration and status registers for the device. There is a
 * SDHC IO VSEL control register on SCFG for some platforms. It's
 * used to support SDHC IO voltage switching.
 */
static const struct of_device_id scfg_device_ids[] = {
	{ .compatible = "fsl,t1040-scfg", },
	{ .compatible = "fsl,ls1012a-scfg", },
	{ .compatible = "fsl,ls1046a-scfg", },
	{}
};

/* SDHC IO VSEL control register definition */
#define SCFG_SDHCIOVSELCR	0x408
#define SDHCIOVSELCR_TGLEN	0x80000000
#define SDHCIOVSELCR_VSELVAL	0x60000000
#define SDHCIOVSELCR_SDHC_VS	0x00000001

static int esdhc_signal_voltage_switch(struct mmc_host *mmc,
				       struct mmc_ios *ios)
{
	struct sdhci_host *host = mmc_priv(mmc);
	struct device_node *scfg_node;
	void __iomem *scfg_base = NULL;
	u32 sdhciovselcr;
	u32 val;

	/*
	 * Signal Voltage Switching is only applicable for Host Controllers
	 * v3.00 and above.
	 */
	if (host->version < SDHCI_SPEC_300)
		return 0;

	val = sdhci_readl(host, ESDHC_PROCTL);

	switch (ios->signal_voltage) {
	case MMC_SIGNAL_VOLTAGE_330:
		val &= ~ESDHC_VOLT_SEL;
		sdhci_writel(host, val, ESDHC_PROCTL);
		return 0;
	case MMC_SIGNAL_VOLTAGE_180:
		scfg_node = of_find_matching_node(NULL, scfg_device_ids);
		if (scfg_node)
			scfg_base = of_iomap(scfg_node, 0);
		if (scfg_base) {
			sdhciovselcr = SDHCIOVSELCR_TGLEN |
				       SDHCIOVSELCR_VSELVAL;
			iowrite32be(sdhciovselcr,
				scfg_base + SCFG_SDHCIOVSELCR);

			val |= ESDHC_VOLT_SEL;
			sdhci_writel(host, val, ESDHC_PROCTL);
			mdelay(5);

			sdhciovselcr = SDHCIOVSELCR_TGLEN |
				       SDHCIOVSELCR_SDHC_VS;
			iowrite32be(sdhciovselcr,
				scfg_base + SCFG_SDHCIOVSELCR);
			iounmap(scfg_base);
		} else {
			val |= ESDHC_VOLT_SEL;
			sdhci_writel(host, val, ESDHC_PROCTL);
		}
		return 0;
	default:
		return 0;
	}
}

static struct soc_device_attribute soc_tuning_erratum_type1[] = {
	{ .family = "QorIQ T1023", .revision = "1.0", },
	{ .family = "QorIQ T1040", .revision = "1.0", },
	{ .family = "QorIQ T2080", .revision = "1.0", },
	{ .family = "QorIQ LS1021A", .revision = "1.0", },
	{ },
};

static struct soc_device_attribute soc_tuning_erratum_type2[] = {
	{ .family = "QorIQ LS1012A", .revision = "1.0", },
	{ .family = "QorIQ LS1043A", .revision = "1.*", },
	{ .family = "QorIQ LS1046A", .revision = "1.0", },
	{ .family = "QorIQ LS1080A", .revision = "1.0", },
	{ .family = "QorIQ LS2080A", .revision = "1.0", },
	{ .family = "QorIQ LA1575A", .revision = "1.0", },
	{ },
};

static void esdhc_tuning_block_enable(struct sdhci_host *host, bool enable)
{
	u32 val;

	esdhc_clock_enable(host, false);
	esdhc_flush_async_fifo(host);

	val = sdhci_readl(host, ESDHC_TBCTL);
	if (enable)
		val |= ESDHC_TB_EN;
	else
		val &= ~ESDHC_TB_EN;
	sdhci_writel(host, val, ESDHC_TBCTL);

	esdhc_clock_enable(host, true);
}

static void esdhc_prepare_sw_tuning(struct sdhci_host *host, u8 *window_start,
				    u8 *window_end)
{
	struct sdhci_pltfm_host *pltfm_host = sdhci_priv(host);
	struct sdhci_esdhc *esdhc = sdhci_pltfm_priv(pltfm_host);
	u8 tbstat_15_8, tbstat_7_0;
	u32 val;

	if (esdhc->quirk_tuning_erratum_type1) {
		*window_start = 5 * esdhc->div_ratio;
		*window_end = 3 * esdhc->div_ratio;
		return;
	}

	/* Write TBCTL[11:8]=4'h8 */
	val = sdhci_readl(host, ESDHC_TBCTL);
	val &= ~(0xf << 8);
	val |= 8 << 8;
	sdhci_writel(host, val, ESDHC_TBCTL);

	mdelay(1);

	/* Read TBCTL[31:0] register and rewrite again */
	val = sdhci_readl(host, ESDHC_TBCTL);
	sdhci_writel(host, val, ESDHC_TBCTL);

	mdelay(1);

	/* Read the TBSTAT[31:0] register twice */
	val = sdhci_readl(host, ESDHC_TBSTAT);
	val = sdhci_readl(host, ESDHC_TBSTAT);

	/* Reset data lines by setting ESDHCCTL[RSTD] */
	sdhci_reset(host, SDHCI_RESET_DATA);
	/* Write 32'hFFFF_FFFF to IRQSTAT register */
	sdhci_writel(host, 0xFFFFFFFF, SDHCI_INT_STATUS);

	/* If TBSTAT[15:8]-TBSTAT[7:0] > 4 * div_ratio
	 * or TBSTAT[7:0]-TBSTAT[15:8] > 4 * div_ratio,
	 * then program TBPTR[TB_WNDW_END_PTR] = 4 * div_ratio
	 * and program TBPTR[TB_WNDW_START_PTR] = 8 * div_ratio.
	 */
	tbstat_7_0 = val & 0xff;
	tbstat_15_8 = (val >> 8) & 0xff;

	if (abs(tbstat_15_8 - tbstat_7_0) > (4 * esdhc->div_ratio)) {
		*window_start = 8 * esdhc->div_ratio;
		*window_end = 4 * esdhc->div_ratio;
	} else {
		*window_start = 5 * esdhc->div_ratio;
		*window_end = 3 * esdhc->div_ratio;
	}
}

static int esdhc_execute_sw_tuning(struct mmc_host *mmc, u32 opcode,
				   u8 window_start, u8 window_end)
{
	struct sdhci_host *host = mmc_priv(mmc);
	struct sdhci_pltfm_host *pltfm_host = sdhci_priv(host);
	struct sdhci_esdhc *esdhc = sdhci_pltfm_priv(pltfm_host);
	u32 val;
	int ret;

	/* Program TBPTR[TB_WNDW_END_PTR] and TBPTR[TB_WNDW_START_PTR] */
	val = ((u32)window_start << ESDHC_WNDW_STRT_PTR_SHIFT) &
	      ESDHC_WNDW_STRT_PTR_MASK;
	val |= window_end & ESDHC_WNDW_END_PTR_MASK;
	sdhci_writel(host, val, ESDHC_TBPTR);

	/* Program the software tuning mode by setting TBCTL[TB_MODE]=2'h3 */
	val = sdhci_readl(host, ESDHC_TBCTL);
	val &= ~ESDHC_TB_MODE_MASK;
	val |= ESDHC_TB_MODE_SW;
	sdhci_writel(host, val, ESDHC_TBCTL);

	esdhc->in_sw_tuning = true;
	ret = sdhci_execute_tuning(mmc, opcode);
	esdhc->in_sw_tuning = false;
	return ret;
}

static int esdhc_execute_tuning(struct mmc_host *mmc, u32 opcode)
{
	struct sdhci_host *host = mmc_priv(mmc);
	struct sdhci_pltfm_host *pltfm_host = sdhci_priv(host);
	struct sdhci_esdhc *esdhc = sdhci_pltfm_priv(pltfm_host);
	u8 window_start, window_end;
	int ret, retries = 1;
	bool hs400_tuning;
	unsigned int clk;
	u32 val;

	/* For tuning mode, the sd clock divisor value
	 * must be larger than 3 according to reference manual.
	 */
	clk = esdhc->peripheral_clock / 3;
	if (host->clock > clk)
		esdhc_of_set_clock(host, clk);

	esdhc_tuning_block_enable(host, true);

	hs400_tuning = host->flags & SDHCI_HS400_TUNING;

	do {
		if (esdhc->quirk_limited_clk_division &&
		    hs400_tuning)
			esdhc_of_set_clock(host, host->clock);

		/* Do HW tuning */
		val = sdhci_readl(host, ESDHC_TBCTL);
		val &= ~ESDHC_TB_MODE_MASK;
		val |= ESDHC_TB_MODE_3;
		sdhci_writel(host, val, ESDHC_TBCTL);

		ret = sdhci_execute_tuning(mmc, opcode);
		if (ret)
			break;

		/* If HW tuning fails and triggers erratum,
		 * try workaround.
		 */
		ret = host->tuning_err;
		if (ret == -EAGAIN &&
		    (esdhc->quirk_tuning_erratum_type1 ||
		     esdhc->quirk_tuning_erratum_type2)) {
			/* Recover HS400 tuning flag */
			if (hs400_tuning)
				host->flags |= SDHCI_HS400_TUNING;
			pr_info("%s: Hold on to use fixed sampling clock. Try SW tuning!\n",
				mmc_hostname(mmc));
			/* Do SW tuning */
			esdhc_prepare_sw_tuning(host, &window_start,
						&window_end);
			ret = esdhc_execute_sw_tuning(mmc, opcode,
						      window_start,
						      window_end);
			if (ret)
				break;

			/* Retry both HW/SW tuning with reduced clock. */
			ret = host->tuning_err;
			if (ret == -EAGAIN && retries) {
				/* Recover HS400 tuning flag */
				if (hs400_tuning)
					host->flags |= SDHCI_HS400_TUNING;

				clk = host->max_clk / (esdhc->div_ratio + 1);
				esdhc_of_set_clock(host, clk);
				pr_info("%s: Hold on to use fixed sampling clock. Try tuning with reduced clock!\n",
					mmc_hostname(mmc));
			} else {
				break;
			}
		} else {
			break;
		}
	} while (retries--);

	if (ret) {
		esdhc_tuning_block_enable(host, false);
	} else if (hs400_tuning) {
		val = sdhci_readl(host, ESDHC_SDTIMNGCTL);
		val |= ESDHC_FLW_CTL_BG;
		sdhci_writel(host, val, ESDHC_SDTIMNGCTL);
	}

	return ret;
}

static void esdhc_set_uhs_signaling(struct sdhci_host *host,
				   unsigned int timing)
{
	if (timing == MMC_TIMING_MMC_HS400)
		esdhc_tuning_block_enable(host, true);
	else
		sdhci_set_uhs_signaling(host, timing);
}

static u32 esdhc_irq(struct sdhci_host *host, u32 intmask)
{
	u32 command;

	if (of_find_compatible_node(NULL, NULL,
				"fsl,p2020-esdhc")) {
		command = SDHCI_GET_CMD(sdhci_readw(host,
					SDHCI_COMMAND));
		if (command == MMC_WRITE_MULTIPLE_BLOCK &&
				sdhci_readw(host, SDHCI_BLOCK_COUNT) &&
				intmask & SDHCI_INT_DATA_END) {
			intmask &= ~SDHCI_INT_DATA_END;
			sdhci_writel(host, SDHCI_INT_DATA_END,
					SDHCI_INT_STATUS);
		}
	}
	return intmask;
}

#ifdef CONFIG_PM_SLEEP
static u32 esdhc_proctl;
static int esdhc_of_suspend(struct device *dev)
{
	struct sdhci_host *host = dev_get_drvdata(dev);

	esdhc_proctl = sdhci_readl(host, SDHCI_HOST_CONTROL);

	if (host->tuning_mode != SDHCI_TUNING_MODE_3)
		mmc_retune_needed(host->mmc);

	return sdhci_suspend_host(host);
}

static int esdhc_of_resume(struct device *dev)
{
	struct sdhci_host *host = dev_get_drvdata(dev);
	int ret = sdhci_resume_host(host);

	if (ret == 0) {
		/* Isn't this already done by sdhci_resume_host() ? --rmk */
		esdhc_of_enable_dma(host);
		sdhci_writel(host, esdhc_proctl, SDHCI_HOST_CONTROL);
	}
	return ret;
}
#endif

static SIMPLE_DEV_PM_OPS(esdhc_of_dev_pm_ops,
			esdhc_of_suspend,
			esdhc_of_resume);

static const struct sdhci_ops sdhci_esdhc_be_ops = {
	.read_l = esdhc_be_readl,
	.read_w = esdhc_be_readw,
	.read_b = esdhc_be_readb,
	.write_l = esdhc_be_writel,
	.write_w = esdhc_be_writew,
	.write_b = esdhc_be_writeb,
	.set_clock = esdhc_of_set_clock,
	.enable_dma = esdhc_of_enable_dma,
	.get_max_clock = esdhc_of_get_max_clock,
	.get_min_clock = esdhc_of_get_min_clock,
	.adma_workaround = esdhc_of_adma_workaround,
	.set_bus_width = esdhc_pltfm_set_bus_width,
	.reset = esdhc_reset,
	.set_uhs_signaling = esdhc_set_uhs_signaling,
	.irq = esdhc_irq,
};

static const struct sdhci_ops sdhci_esdhc_le_ops = {
	.read_l = esdhc_le_readl,
	.read_w = esdhc_le_readw,
	.read_b = esdhc_le_readb,
	.write_l = esdhc_le_writel,
	.write_w = esdhc_le_writew,
	.write_b = esdhc_le_writeb,
	.set_clock = esdhc_of_set_clock,
	.enable_dma = esdhc_of_enable_dma,
	.get_max_clock = esdhc_of_get_max_clock,
	.get_min_clock = esdhc_of_get_min_clock,
	.adma_workaround = esdhc_of_adma_workaround,
	.set_bus_width = esdhc_pltfm_set_bus_width,
	.reset = esdhc_reset,
	.set_uhs_signaling = esdhc_set_uhs_signaling,
	.irq = esdhc_irq,
};

static const struct sdhci_pltfm_data sdhci_esdhc_be_pdata = {
	.quirks = ESDHC_DEFAULT_QUIRKS |
#ifdef CONFIG_PPC
		  SDHCI_QUIRK_BROKEN_CARD_DETECTION |
#endif
		  SDHCI_QUIRK_NO_CARD_NO_RESET |
		  SDHCI_QUIRK_NO_ENDATTR_IN_NOPDESC,
	.ops = &sdhci_esdhc_be_ops,
};

static const struct sdhci_pltfm_data sdhci_esdhc_le_pdata = {
	.quirks = ESDHC_DEFAULT_QUIRKS |
		  SDHCI_QUIRK_NO_CARD_NO_RESET |
		  SDHCI_QUIRK_NO_ENDATTR_IN_NOPDESC,
	.ops = &sdhci_esdhc_le_ops,
};

static struct soc_device_attribute soc_incorrect_hostver[] = {
	{ .family = "QorIQ T4240", .revision = "1.0", },
	{ .family = "QorIQ T4240", .revision = "2.0", },
	{ },
};

static struct soc_device_attribute soc_fixup_sdhc_clkdivs[] = {
	{ .family = "QorIQ LX2160A", .revision = "1.0", },
	{ .family = "QorIQ LX2160A", .revision = "2.0", },
	{ .family = "QorIQ LS1028A", .revision = "1.0", },
	{ },
};

static struct soc_device_attribute soc_unreliable_pulse_detection[] = {
	{ .family = "QorIQ LX2160A", .revision = "1.0", },
	{ },
};

static void esdhc_init(struct platform_device *pdev, struct sdhci_host *host)
{
	const struct of_device_id *match;
	struct sdhci_pltfm_host *pltfm_host;
	struct sdhci_esdhc *esdhc;
	struct device_node *np;
	struct clk *clk;
	u32 val;
	u16 host_ver;

	pltfm_host = sdhci_priv(host);
	esdhc = sdhci_pltfm_priv(pltfm_host);

	host_ver = sdhci_readw(host, SDHCI_HOST_VERSION);
	esdhc->vendor_ver = (host_ver & SDHCI_VENDOR_VER_MASK) >>
			     SDHCI_VENDOR_VER_SHIFT;
	esdhc->spec_ver = host_ver & SDHCI_SPEC_VER_MASK;
	if (soc_device_match(soc_incorrect_hostver))
		esdhc->quirk_incorrect_hostver = true;
	else
		esdhc->quirk_incorrect_hostver = false;

	if (soc_device_match(soc_fixup_sdhc_clkdivs))
		esdhc->quirk_limited_clk_division = true;
	else
		esdhc->quirk_limited_clk_division = false;

	if (soc_device_match(soc_unreliable_pulse_detection))
		esdhc->quirk_unreliable_pulse_detection = true;
	else
		esdhc->quirk_unreliable_pulse_detection = false;

	match = of_match_node(sdhci_esdhc_of_match, pdev->dev.of_node);
	if (match)
		esdhc->clk_fixup = match->data;
	np = pdev->dev.of_node;

	if (of_device_is_compatible(np, "fsl,p2020-esdhc"))
		esdhc->quirk_delay_before_data_reset = true;

	clk = of_clk_get(np, 0);
	if (!IS_ERR(clk)) {
		/*
		 * esdhc->peripheral_clock would be assigned with a value
		 * which is eSDHC base clock when use periperal clock.
		 * For some platforms, the clock value got by common clk
		 * API is peripheral clock while the eSDHC base clock is
		 * 1/2 peripheral clock.
		 */
		if (of_device_is_compatible(np, "fsl,ls1046a-esdhc") ||
		    of_device_is_compatible(np, "fsl,ls1028a-esdhc"))
			esdhc->peripheral_clock = clk_get_rate(clk) / 2;
		else
			esdhc->peripheral_clock = clk_get_rate(clk);

		clk_put(clk);
	}

	if (esdhc->peripheral_clock) {
		esdhc_clock_enable(host, false);
		val = sdhci_readl(host, ESDHC_DMA_SYSCTL);
		val |= ESDHC_PERIPHERAL_CLK_SEL;
		sdhci_writel(host, val, ESDHC_DMA_SYSCTL);
		esdhc_clock_enable(host, true);
	}
}

static int esdhc_hs400_prepare_ddr(struct mmc_host *mmc)
{
	esdhc_tuning_block_enable(mmc_priv(mmc), false);
	return 0;
}

static int sdhci_esdhc_probe(struct platform_device *pdev)
{
	struct sdhci_host *host;
	struct device_node *np;
	struct sdhci_pltfm_host *pltfm_host;
	struct sdhci_esdhc *esdhc;
	int ret;

	np = pdev->dev.of_node;

	if (of_property_read_bool(np, "little-endian"))
		host = sdhci_pltfm_init(pdev, &sdhci_esdhc_le_pdata,
					sizeof(struct sdhci_esdhc));
	else
		host = sdhci_pltfm_init(pdev, &sdhci_esdhc_be_pdata,
					sizeof(struct sdhci_esdhc));

	if (IS_ERR(host))
		return PTR_ERR(host);

	host->mmc_host_ops.start_signal_voltage_switch =
		esdhc_signal_voltage_switch;
	host->mmc_host_ops.execute_tuning = esdhc_execute_tuning;
	host->mmc_host_ops.hs400_prepare_ddr = esdhc_hs400_prepare_ddr;
	host->tuning_delay = 1;

	esdhc_init(pdev, host);

	sdhci_get_of_property(pdev);

	pltfm_host = sdhci_priv(host);
	esdhc = sdhci_pltfm_priv(pltfm_host);
	if (soc_device_match(soc_tuning_erratum_type1))
		esdhc->quirk_tuning_erratum_type1 = true;
<<<<<<< HEAD
	else
		esdhc->quirk_tuning_erratum_type1 = false;

	if (soc_device_match(soc_tuning_erratum_type2))
		esdhc->quirk_tuning_erratum_type2 = true;
	else
=======
	else
		esdhc->quirk_tuning_erratum_type1 = false;

	if (soc_device_match(soc_tuning_erratum_type2))
		esdhc->quirk_tuning_erratum_type2 = true;
	else
>>>>>>> a7196caf
		esdhc->quirk_tuning_erratum_type2 = false;

	if (esdhc->vendor_ver == VENDOR_V_22)
		host->quirks2 |= SDHCI_QUIRK2_HOST_NO_CMD23;

	if (esdhc->vendor_ver > VENDOR_V_22)
		host->quirks &= ~SDHCI_QUIRK_NO_BUSY_IRQ;

	if (of_find_compatible_node(NULL, NULL, "fsl,p2020-esdhc")) {
		host->quirks |= SDHCI_QUIRK_RESET_AFTER_REQUEST;
		host->quirks |= SDHCI_QUIRK_BROKEN_TIMEOUT_VAL;
	}

	if (of_device_is_compatible(np, "fsl,p5040-esdhc") ||
	    of_device_is_compatible(np, "fsl,p5020-esdhc") ||
	    of_device_is_compatible(np, "fsl,p4080-esdhc") ||
	    of_device_is_compatible(np, "fsl,p1020-esdhc") ||
	    of_device_is_compatible(np, "fsl,t1040-esdhc"))
		host->quirks &= ~SDHCI_QUIRK_BROKEN_CARD_DETECTION;

	if (of_device_is_compatible(np, "fsl,ls1021a-esdhc"))
		host->quirks |= SDHCI_QUIRK_BROKEN_TIMEOUT_VAL;

	esdhc->quirk_ignore_data_inhibit = false;
	if (of_device_is_compatible(np, "fsl,p2020-esdhc")) {
		/*
		 * Freescale messed up with P2020 as it has a non-standard
		 * host control register
		 */
		host->quirks2 |= SDHCI_QUIRK2_BROKEN_HOST_CONTROL;
		esdhc->quirk_ignore_data_inhibit = true;
	}

	/* call to generic mmc_of_parse to support additional capabilities */
	ret = mmc_of_parse(host->mmc);
	if (ret)
		goto err;

	mmc_of_parse_voltage(np, &host->ocr_mask);

	ret = sdhci_add_host(host);
	if (ret)
		goto err;

	return 0;
 err:
	sdhci_pltfm_free(pdev);
	return ret;
}

static struct platform_driver sdhci_esdhc_driver = {
	.driver = {
		.name = "sdhci-esdhc",
		.of_match_table = sdhci_esdhc_of_match,
		.pm = &esdhc_of_dev_pm_ops,
	},
	.probe = sdhci_esdhc_probe,
	.remove = sdhci_pltfm_unregister,
};

module_platform_driver(sdhci_esdhc_driver);

MODULE_DESCRIPTION("SDHCI OF driver for Freescale MPC eSDHC");
MODULE_AUTHOR("Xiaobo Xie <X.Xie@freescale.com>, "
	      "Anton Vorontsov <avorontsov@ru.mvista.com>");
MODULE_LICENSE("GPL v2");<|MERGE_RESOLUTION|>--- conflicted
+++ resolved
@@ -80,10 +80,7 @@
 	bool quirk_tuning_erratum_type1;
 	bool quirk_tuning_erratum_type2;
 	bool quirk_ignore_data_inhibit;
-<<<<<<< HEAD
-=======
 	bool quirk_delay_before_data_reset;
->>>>>>> a7196caf
 	bool in_sw_tuning;
 	unsigned int peripheral_clock;
 	const struct esdhc_clk_fixup *clk_fixup;
@@ -1298,21 +1295,12 @@
 	esdhc = sdhci_pltfm_priv(pltfm_host);
 	if (soc_device_match(soc_tuning_erratum_type1))
 		esdhc->quirk_tuning_erratum_type1 = true;
-<<<<<<< HEAD
 	else
 		esdhc->quirk_tuning_erratum_type1 = false;
 
 	if (soc_device_match(soc_tuning_erratum_type2))
 		esdhc->quirk_tuning_erratum_type2 = true;
 	else
-=======
-	else
-		esdhc->quirk_tuning_erratum_type1 = false;
-
-	if (soc_device_match(soc_tuning_erratum_type2))
-		esdhc->quirk_tuning_erratum_type2 = true;
-	else
->>>>>>> a7196caf
 		esdhc->quirk_tuning_erratum_type2 = false;
 
 	if (esdhc->vendor_ver == VENDOR_V_22)
