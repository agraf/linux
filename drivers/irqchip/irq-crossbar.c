/*
 *  drivers/irqchip/irq-crossbar.c
 *
 *  Copyright (C) 2013 Texas Instruments Incorporated - http://www.ti.com
 *  Author: Sricharan R <r.sricharan@ti.com>
 *
 * This program is free software; you can redistribute it and/or modify
 * it under the terms of the GNU General Public License version 2 as
 * published by the Free Software Foundation.
 *
 */
#include <linux/err.h>
#include <linux/io.h>
#include <linux/irqchip.h>
#include <linux/irqdomain.h>
#include <linux/of_address.h>
#include <linux/of_irq.h>
#include <linux/slab.h>

#define IRQ_FREE	-1
#define IRQ_RESERVED	-2
#define IRQ_SKIP	-3
#define GIC_IRQ_START	32

/**
 * struct crossbar_device - crossbar device description
 * @lock: spinlock serializing access to @irq_map
 * @int_max: maximum number of supported interrupts
 * @safe_map: safe default value to initialize the crossbar
 * @max_crossbar_sources: Maximum number of crossbar sources
 * @irq_map: array of interrupts to crossbar number mapping
 * @crossbar_base: crossbar base address
 * @register_offsets: offsets for each irq number
 * @write: register write function pointer
 */
struct crossbar_device {
	raw_spinlock_t lock;
	uint int_max;
	uint safe_map;
	uint max_crossbar_sources;
	uint *irq_map;
	void __iomem *crossbar_base;
	int *register_offsets;
	void (*write)(int, int);
};

static struct crossbar_device *cb;

static void crossbar_writel(int irq_no, int cb_no)
{
	writel(cb_no, cb->crossbar_base + cb->register_offsets[irq_no]);
}

static void crossbar_writew(int irq_no, int cb_no)
{
	writew(cb_no, cb->crossbar_base + cb->register_offsets[irq_no]);
}

static void crossbar_writeb(int irq_no, int cb_no)
{
	writeb(cb_no, cb->crossbar_base + cb->register_offsets[irq_no]);
}

static struct irq_chip crossbar_chip = {
	.name			= "CBAR",
	.irq_eoi		= irq_chip_eoi_parent,
	.irq_mask		= irq_chip_mask_parent,
	.irq_unmask		= irq_chip_unmask_parent,
	.irq_retrigger		= irq_chip_retrigger_hierarchy,
	.irq_set_type		= irq_chip_set_type_parent,
	.flags			= IRQCHIP_MASK_ON_SUSPEND |
				  IRQCHIP_SKIP_SET_WAKE,
#ifdef CONFIG_SMP
	.irq_set_affinity	= irq_chip_set_affinity_parent,
#endif
};

static int allocate_gic_irq(struct irq_domain *domain, unsigned virq,
			    irq_hw_number_t hwirq)
{
	struct irq_fwspec fwspec;
	int i;
	int err;

	if (!irq_domain_get_of_node(domain->parent))
		return -EINVAL;

	raw_spin_lock(&cb->lock);
	for (i = cb->int_max - 1; i >= 0; i--) {
		if (cb->irq_map[i] == IRQ_FREE) {
			cb->irq_map[i] = hwirq;
			break;
		}
	}
	raw_spin_unlock(&cb->lock);

	if (i < 0)
		return -ENODEV;

	fwspec.fwnode = domain->parent->fwnode;
	fwspec.param_count = 3;
	fwspec.param[0] = 0;	/* SPI */
	fwspec.param[1] = i;
	fwspec.param[2] = IRQ_TYPE_LEVEL_HIGH;

	err = irq_domain_alloc_irqs_parent(domain, virq, 1, &fwspec);
	if (err)
		cb->irq_map[i] = IRQ_FREE;
	else
		cb->write(i, hwirq);

	return err;
}

static int crossbar_domain_alloc(struct irq_domain *d, unsigned int virq,
				 unsigned int nr_irqs, void *data)
{
	struct irq_fwspec *fwspec = data;
	irq_hw_number_t hwirq;
	int i;

	if (fwspec->param_count != 3)
		return -EINVAL;	/* Not GIC compliant */
	if (fwspec->param[0] != 0)
		return -EINVAL;	/* No PPI should point to this domain */

	hwirq = fwspec->param[1];
	if ((hwirq + nr_irqs) > cb->max_crossbar_sources)
		return -EINVAL;	/* Can't deal with this */

	for (i = 0; i < nr_irqs; i++) {
		int err = allocate_gic_irq(d, virq + i, hwirq + i);

		if (err)
			return err;

		irq_domain_set_hwirq_and_chip(d, virq + i, hwirq + i,
					      &crossbar_chip, NULL);
	}

	return 0;
}

/**
 * crossbar_domain_free - unmap/free a crossbar<->irq connection
 * @domain: domain of irq to unmap
 * @virq: virq number
 * @nr_irqs: number of irqs to free
 *
 * We do not maintain a use count of total number of map/unmap
 * calls for a particular irq to find out if a irq can be really
 * unmapped. This is because unmap is called during irq_dispose_mapping(irq),
 * after which irq is anyways unusable. So an explicit map has to be called
 * after that.
 */
static void crossbar_domain_free(struct irq_domain *domain, unsigned int virq,
				 unsigned int nr_irqs)
{
	int i;

	raw_spin_lock(&cb->lock);
	for (i = 0; i < nr_irqs; i++) {
		struct irq_data *d = irq_domain_get_irq_data(domain, virq + i);

		irq_domain_reset_irq_data(d);
		cb->irq_map[d->hwirq] = IRQ_FREE;
		cb->write(d->hwirq, cb->safe_map);
	}
	raw_spin_unlock(&cb->lock);
}

static int crossbar_domain_translate(struct irq_domain *d,
				     struct irq_fwspec *fwspec,
				     unsigned long *hwirq,
				     unsigned int *type)
{
	if (is_of_node(fwspec->fwnode)) {
		if (fwspec->param_count != 3)
			return -EINVAL;

		/* No PPI should point to this domain */
		if (fwspec->param[0] != 0)
			return -EINVAL;

		*hwirq = fwspec->param[1];
		*type = fwspec->param[2] & IRQ_TYPE_SENSE_MASK;
		return 0;
	}

	return -EINVAL;
}

static const struct irq_domain_ops crossbar_domain_ops = {
	.alloc		= crossbar_domain_alloc,
	.free		= crossbar_domain_free,
	.translate	= crossbar_domain_translate,
};

static int __init crossbar_of_init(struct device_node *node)
{
<<<<<<< HEAD
	int i, size, reserved = 0;
	u32 max = 0, entry;
=======
	u32 max = 0, entry, reg_size;
	int i, size, reserved = 0;
>>>>>>> 920c634a
	const __be32 *irqsr;
	int ret = -ENOMEM;

	cb = kzalloc(sizeof(*cb), GFP_KERNEL);

	if (!cb)
		return ret;

	cb->crossbar_base = of_iomap(node, 0);
	if (!cb->crossbar_base)
		goto err_cb;

	of_property_read_u32(node, "ti,max-crossbar-sources",
			     &cb->max_crossbar_sources);
	if (!cb->max_crossbar_sources) {
		pr_err("missing 'ti,max-crossbar-sources' property\n");
		ret = -EINVAL;
		goto err_base;
	}

	of_property_read_u32(node, "ti,max-irqs", &max);
	if (!max) {
		pr_err("missing 'ti,max-irqs' property\n");
		ret = -EINVAL;
		goto err_base;
	}
	cb->irq_map = kcalloc(max, sizeof(int), GFP_KERNEL);
	if (!cb->irq_map)
		goto err_base;

	cb->int_max = max;

	for (i = 0; i < max; i++)
		cb->irq_map[i] = IRQ_FREE;

	/* Get and mark reserved irqs */
	irqsr = of_get_property(node, "ti,irqs-reserved", &size);
	if (irqsr) {
		size /= sizeof(__be32);

		for (i = 0; i < size; i++) {
			of_property_read_u32_index(node,
						   "ti,irqs-reserved",
						   i, &entry);
			if (entry >= max) {
				pr_err("Invalid reserved entry\n");
				ret = -EINVAL;
				goto err_irq_map;
			}
			cb->irq_map[entry] = IRQ_RESERVED;
		}
	}

	/* Skip irqs hardwired to bypass the crossbar */
	irqsr = of_get_property(node, "ti,irqs-skip", &size);
	if (irqsr) {
		size /= sizeof(__be32);

		for (i = 0; i < size; i++) {
			of_property_read_u32_index(node,
						   "ti,irqs-skip",
						   i, &entry);
			if (entry >= max) {
				pr_err("Invalid skip entry\n");
				ret = -EINVAL;
				goto err_irq_map;
			}
			cb->irq_map[entry] = IRQ_SKIP;
		}
	}


	cb->register_offsets = kcalloc(max, sizeof(int), GFP_KERNEL);
	if (!cb->register_offsets)
		goto err_irq_map;

	of_property_read_u32(node, "ti,reg-size", &reg_size);

	switch (reg_size) {
	case 1:
		cb->write = crossbar_writeb;
		break;
	case 2:
		cb->write = crossbar_writew;
		break;
	case 4:
		cb->write = crossbar_writel;
		break;
	default:
		pr_err("Invalid reg-size property\n");
		ret = -EINVAL;
		goto err_reg_offset;
		break;
	}

	/*
	 * Register offsets are not linear because of the
	 * reserved irqs. so find and store the offsets once.
	 */
	for (i = 0; i < max; i++) {
		if (cb->irq_map[i] == IRQ_RESERVED)
			continue;

		cb->register_offsets[i] = reserved;
		reserved += reg_size;
	}

	of_property_read_u32(node, "ti,irqs-safe-map", &cb->safe_map);
	/* Initialize the crossbar with safe map to start with */
	for (i = 0; i < max; i++) {
		if (cb->irq_map[i] == IRQ_RESERVED ||
		    cb->irq_map[i] == IRQ_SKIP)
			continue;

		cb->write(i, cb->safe_map);
	}

	raw_spin_lock_init(&cb->lock);

	return 0;

err_reg_offset:
	kfree(cb->register_offsets);
err_irq_map:
	kfree(cb->irq_map);
err_base:
	iounmap(cb->crossbar_base);
err_cb:
	kfree(cb);

	cb = NULL;
	return ret;
}

static int __init irqcrossbar_init(struct device_node *node,
				   struct device_node *parent)
{
	struct irq_domain *parent_domain, *domain;
	int err;

	if (!parent) {
		pr_err("%s: no parent, giving up\n", node->full_name);
		return -ENODEV;
	}

	parent_domain = irq_find_host(parent);
	if (!parent_domain) {
		pr_err("%s: unable to obtain parent domain\n", node->full_name);
		return -ENXIO;
	}

	err = crossbar_of_init(node);
	if (err)
		return err;

	domain = irq_domain_add_hierarchy(parent_domain, 0,
					  cb->max_crossbar_sources,
					  node, &crossbar_domain_ops,
					  NULL);
	if (!domain) {
		pr_err("%s: failed to allocated domain\n", node->full_name);
		return -ENOMEM;
	}

	return 0;
}

IRQCHIP_DECLARE(ti_irqcrossbar, "ti,irq-crossbar", irqcrossbar_init);<|MERGE_RESOLUTION|>--- conflicted
+++ resolved
@@ -198,13 +198,8 @@
 
 static int __init crossbar_of_init(struct device_node *node)
 {
-<<<<<<< HEAD
-	int i, size, reserved = 0;
-	u32 max = 0, entry;
-=======
 	u32 max = 0, entry, reg_size;
 	int i, size, reserved = 0;
->>>>>>> 920c634a
 	const __be32 *irqsr;
 	int ret = -ENOMEM;
 
