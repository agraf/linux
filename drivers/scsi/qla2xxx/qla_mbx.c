--- conflicted
+++ resolved
@@ -3277,11 +3277,7 @@
 
 	/* Issue marker IOCB. */
 	rval2 = qla2x00_marker(vha, ha->base_qpair, fcport->loop_id, l,
-<<<<<<< HEAD
-	    type == TCF_LUN_RESET ? MK_SYNC_ID_LUN: MK_SYNC_ID);
-=======
 	    type == TCF_LUN_RESET ? MK_SYNC_ID_LUN : MK_SYNC_ID);
->>>>>>> 0ecfebd2
 	if (rval2 != QLA_SUCCESS) {
 		ql_dbg(ql_dbg_mbx, vha, 0x1099,
 		    "Failed to issue marker IOCB (%x).\n", rval2);
@@ -5350,11 +5346,7 @@
 
 	mcp->out_mb = MBX_2|MBX_1|MBX_0;
 	mcp->in_mb = MBX_2|MBX_1|MBX_0;
-<<<<<<< HEAD
-	if (IS_QLA83XX(ha) || IS_QLA27XX(ha))
-=======
 	if (IS_QLA83XX(ha) || IS_QLA27XX(ha) || IS_QLA28XX(ha))
->>>>>>> 0ecfebd2
 		mcp->in_mb |= MBX_4|MBX_3;
 	mcp->tov = MBX_TOV_SECONDS;
 	mcp->flags = 0;
@@ -6396,9 +6388,6 @@
 	fcport->d_id.b.rsvd_1 = 0;
 
 	if (fcport->fc4f_nvme) {
-<<<<<<< HEAD
-		fcport->port_type = FCT_NVME;
-=======
 		fcport->port_type = 0;
 		if ((pd->prli_svc_param_word_3[0] & BIT_5) == 0)
 			fcport->port_type |= FCT_NVME_INITIATOR;
@@ -6406,7 +6395,6 @@
 			fcport->port_type |= FCT_NVME_TARGET;
 		if ((pd->prli_svc_param_word_3[0] & BIT_3) == 0)
 			fcport->port_type |= FCT_NVME_DISCOVERY;
->>>>>>> 0ecfebd2
 	} else {
 		/* If not target must be initiator or unknown type. */
 		if ((pd->prli_svc_param_word_3[0] & BIT_4) == 0)
