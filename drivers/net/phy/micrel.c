// SPDX-License-Identifier: GPL-2.0+
/*
 * drivers/net/phy/micrel.c
 *
 * Driver for Micrel PHYs
 *
 * Author: David J. Choi
 *
 * Copyright (c) 2010-2013 Micrel, Inc.
 * Copyright (c) 2014 Johan Hovold <johan@kernel.org>
 *
 * Support : Micrel Phys:
 *		Giga phys: ksz9021, ksz9031, ksz9131, lan8841, lan8814
 *		100/10 Phys : ksz8001, ksz8721, ksz8737, ksz8041
 *			   ksz8021, ksz8031, ksz8051,
 *			   ksz8081, ksz8091,
 *			   ksz8061,
 *		Switch : ksz8873, ksz886x
 *			 ksz9477, lan8804
 */

#include <linux/bitfield.h>
#include <linux/ethtool_netlink.h>
#include <linux/kernel.h>
#include <linux/module.h>
#include <linux/phy.h>
#include <linux/micrel_phy.h>
#include <linux/of.h>
#include <linux/clk.h>
#include <linux/delay.h>
#include <linux/ptp_clock_kernel.h>
#include <linux/ptp_clock.h>
#include <linux/ptp_classify.h>
#include <linux/net_tstamp.h>
#include <linux/gpio/consumer.h>

/* Operation Mode Strap Override */
#define MII_KSZPHY_OMSO				0x16
#define KSZPHY_OMSO_FACTORY_TEST		BIT(15)
#define KSZPHY_OMSO_B_CAST_OFF			BIT(9)
#define KSZPHY_OMSO_NAND_TREE_ON		BIT(5)
#define KSZPHY_OMSO_RMII_OVERRIDE		BIT(1)
#define KSZPHY_OMSO_MII_OVERRIDE		BIT(0)

/* general Interrupt control/status reg in vendor specific block. */
#define MII_KSZPHY_INTCS			0x1B
#define KSZPHY_INTCS_JABBER			BIT(15)
#define KSZPHY_INTCS_RECEIVE_ERR		BIT(14)
#define KSZPHY_INTCS_PAGE_RECEIVE		BIT(13)
#define KSZPHY_INTCS_PARELLEL			BIT(12)
#define KSZPHY_INTCS_LINK_PARTNER_ACK		BIT(11)
#define KSZPHY_INTCS_LINK_DOWN			BIT(10)
#define KSZPHY_INTCS_REMOTE_FAULT		BIT(9)
#define KSZPHY_INTCS_LINK_UP			BIT(8)
#define KSZPHY_INTCS_ALL			(KSZPHY_INTCS_LINK_UP |\
						KSZPHY_INTCS_LINK_DOWN)
#define KSZPHY_INTCS_LINK_DOWN_STATUS		BIT(2)
#define KSZPHY_INTCS_LINK_UP_STATUS		BIT(0)
#define KSZPHY_INTCS_STATUS			(KSZPHY_INTCS_LINK_DOWN_STATUS |\
						 KSZPHY_INTCS_LINK_UP_STATUS)

/* LinkMD Control/Status */
#define KSZ8081_LMD				0x1d
#define KSZ8081_LMD_ENABLE_TEST			BIT(15)
#define KSZ8081_LMD_STAT_NORMAL			0
#define KSZ8081_LMD_STAT_OPEN			1
#define KSZ8081_LMD_STAT_SHORT			2
#define KSZ8081_LMD_STAT_FAIL			3
#define KSZ8081_LMD_STAT_MASK			GENMASK(14, 13)
/* Short cable (<10 meter) has been detected by LinkMD */
#define KSZ8081_LMD_SHORT_INDICATOR		BIT(12)
#define KSZ8081_LMD_DELTA_TIME_MASK		GENMASK(8, 0)

#define KSZ9x31_LMD				0x12
#define KSZ9x31_LMD_VCT_EN			BIT(15)
#define KSZ9x31_LMD_VCT_DIS_TX			BIT(14)
#define KSZ9x31_LMD_VCT_PAIR(n)			(((n) & 0x3) << 12)
#define KSZ9x31_LMD_VCT_SEL_RESULT		0
#define KSZ9x31_LMD_VCT_SEL_THRES_HI		BIT(10)
#define KSZ9x31_LMD_VCT_SEL_THRES_LO		BIT(11)
#define KSZ9x31_LMD_VCT_SEL_MASK		GENMASK(11, 10)
#define KSZ9x31_LMD_VCT_ST_NORMAL		0
#define KSZ9x31_LMD_VCT_ST_OPEN			1
#define KSZ9x31_LMD_VCT_ST_SHORT		2
#define KSZ9x31_LMD_VCT_ST_FAIL			3
#define KSZ9x31_LMD_VCT_ST_MASK			GENMASK(9, 8)
#define KSZ9x31_LMD_VCT_DATA_REFLECTED_INVALID	BIT(7)
#define KSZ9x31_LMD_VCT_DATA_SIG_WAIT_TOO_LONG	BIT(6)
#define KSZ9x31_LMD_VCT_DATA_MASK100		BIT(5)
#define KSZ9x31_LMD_VCT_DATA_NLP_FLP		BIT(4)
#define KSZ9x31_LMD_VCT_DATA_LO_PULSE_MASK	GENMASK(3, 2)
#define KSZ9x31_LMD_VCT_DATA_HI_PULSE_MASK	GENMASK(1, 0)
#define KSZ9x31_LMD_VCT_DATA_MASK		GENMASK(7, 0)

#define KSZPHY_WIRE_PAIR_MASK			0x3

#define LAN8814_CABLE_DIAG			0x12
#define LAN8814_CABLE_DIAG_STAT_MASK		GENMASK(9, 8)
#define LAN8814_CABLE_DIAG_VCT_DATA_MASK	GENMASK(7, 0)
#define LAN8814_PAIR_BIT_SHIFT			12

#define LAN8814_WIRE_PAIR_MASK			0xF

/* Lan8814 general Interrupt control/status reg in GPHY specific block. */
#define LAN8814_INTC				0x18
#define LAN8814_INTS				0x1B

#define LAN8814_INT_LINK_DOWN			BIT(2)
#define LAN8814_INT_LINK_UP			BIT(0)
#define LAN8814_INT_LINK			(LAN8814_INT_LINK_UP |\
						 LAN8814_INT_LINK_DOWN)

#define LAN8814_INTR_CTRL_REG			0x34
#define LAN8814_INTR_CTRL_REG_POLARITY		BIT(1)
#define LAN8814_INTR_CTRL_REG_INTR_ENABLE	BIT(0)

#define LAN8814_EEE_STATE			0x38
#define LAN8814_EEE_STATE_MASK2P5P		BIT(10)

#define LAN8814_PD_CONTROLS			0x9d
#define LAN8814_PD_CONTROLS_PD_MEAS_TIME_MASK	GENMASK(3, 0)
#define LAN8814_PD_CONTROLS_PD_MEAS_TIME_VAL	0xb

/* Represents 1ppm adjustment in 2^32 format with
 * each nsec contains 4 clock cycles.
 * The value is calculated as following: (1/1000000)/((2^-32)/4)
 */
#define LAN8814_1PPM_FORMAT			17179

/* Represents 1ppm adjustment in 2^32 format with
 * each nsec contains 8 clock cycles.
 * The value is calculated as following: (1/1000000)/((2^-32)/8)
 */
#define LAN8841_1PPM_FORMAT			34360

#define PTP_RX_VERSION				0x0248
#define PTP_TX_VERSION				0x0288
#define PTP_MAX_VERSION(x)			(((x) & GENMASK(7, 0)) << 8)
#define PTP_MIN_VERSION(x)			((x) & GENMASK(7, 0))

#define PTP_RX_MOD				0x024F
#define PTP_RX_MOD_BAD_UDPV4_CHKSUM_FORCE_FCS_DIS_ BIT(3)
#define PTP_RX_TIMESTAMP_EN			0x024D
#define PTP_TX_TIMESTAMP_EN			0x028D

#define PTP_TIMESTAMP_EN_SYNC_			BIT(0)
#define PTP_TIMESTAMP_EN_DREQ_			BIT(1)
#define PTP_TIMESTAMP_EN_PDREQ_			BIT(2)
#define PTP_TIMESTAMP_EN_PDRES_			BIT(3)

#define PTP_TX_PARSE_L2_ADDR_EN			0x0284
#define PTP_RX_PARSE_L2_ADDR_EN			0x0244

#define PTP_TX_PARSE_IP_ADDR_EN			0x0285
#define PTP_RX_PARSE_IP_ADDR_EN			0x0245
#define LTC_HARD_RESET				0x023F
#define LTC_HARD_RESET_				BIT(0)

#define TSU_HARD_RESET				0x02C1
#define TSU_HARD_RESET_				BIT(0)

#define PTP_CMD_CTL				0x0200
#define PTP_CMD_CTL_PTP_DISABLE_		BIT(0)
#define PTP_CMD_CTL_PTP_ENABLE_			BIT(1)
#define PTP_CMD_CTL_PTP_CLOCK_READ_		BIT(3)
#define PTP_CMD_CTL_PTP_CLOCK_LOAD_		BIT(4)
#define PTP_CMD_CTL_PTP_LTC_STEP_SEC_		BIT(5)
#define PTP_CMD_CTL_PTP_LTC_STEP_NSEC_		BIT(6)

<<<<<<< HEAD
=======
#define PTP_COMMON_INT_ENA			0x0204
#define PTP_COMMON_INT_ENA_GPIO_CAP_EN		BIT(2)

>>>>>>> 0c383648
#define PTP_CLOCK_SET_SEC_HI			0x0205
#define PTP_CLOCK_SET_SEC_MID			0x0206
#define PTP_CLOCK_SET_SEC_LO			0x0207
#define PTP_CLOCK_SET_NS_HI			0x0208
#define PTP_CLOCK_SET_NS_LO			0x0209

#define PTP_CLOCK_READ_SEC_HI			0x0229
#define PTP_CLOCK_READ_SEC_MID			0x022A
#define PTP_CLOCK_READ_SEC_LO			0x022B
#define PTP_CLOCK_READ_NS_HI			0x022C
#define PTP_CLOCK_READ_NS_LO			0x022D

#define PTP_GPIO_SEL				0x0230
#define PTP_GPIO_SEL_GPIO_SEL(pin)		((pin) << 8)
#define PTP_GPIO_CAP_MAP_LO			0x0232

#define PTP_GPIO_CAP_EN				0x0233
#define PTP_GPIO_CAP_EN_GPIO_RE_CAPTURE_ENABLE(gpio)	BIT(gpio)
#define PTP_GPIO_CAP_EN_GPIO_FE_CAPTURE_ENABLE(gpio)	(BIT(gpio) << 8)

#define PTP_GPIO_RE_LTC_SEC_HI_CAP		0x0235
#define PTP_GPIO_RE_LTC_SEC_LO_CAP		0x0236
#define PTP_GPIO_RE_LTC_NS_HI_CAP		0x0237
#define PTP_GPIO_RE_LTC_NS_LO_CAP		0x0238
#define PTP_GPIO_FE_LTC_SEC_HI_CAP		0x0239
#define PTP_GPIO_FE_LTC_SEC_LO_CAP		0x023A
#define PTP_GPIO_FE_LTC_NS_HI_CAP		0x023B
#define PTP_GPIO_FE_LTC_NS_LO_CAP		0x023C

#define PTP_GPIO_CAP_STS			0x023D
#define PTP_GPIO_CAP_STS_PTP_GPIO_RE_STS(gpio)	BIT(gpio)
#define PTP_GPIO_CAP_STS_PTP_GPIO_FE_STS(gpio)	(BIT(gpio) << 8)

#define PTP_OPERATING_MODE			0x0241
#define PTP_OPERATING_MODE_STANDALONE_		BIT(0)

#define PTP_TX_MOD				0x028F
#define PTP_TX_MOD_TX_PTP_SYNC_TS_INSERT_	BIT(12)
#define PTP_TX_MOD_BAD_UDPV4_CHKSUM_FORCE_FCS_DIS_ BIT(3)

#define PTP_RX_PARSE_CONFIG			0x0242
#define PTP_RX_PARSE_CONFIG_LAYER2_EN_		BIT(0)
#define PTP_RX_PARSE_CONFIG_IPV4_EN_		BIT(1)
#define PTP_RX_PARSE_CONFIG_IPV6_EN_		BIT(2)

#define PTP_TX_PARSE_CONFIG			0x0282
#define PTP_TX_PARSE_CONFIG_LAYER2_EN_		BIT(0)
#define PTP_TX_PARSE_CONFIG_IPV4_EN_		BIT(1)
#define PTP_TX_PARSE_CONFIG_IPV6_EN_		BIT(2)

#define PTP_CLOCK_RATE_ADJ_HI			0x020C
#define PTP_CLOCK_RATE_ADJ_LO			0x020D
#define PTP_CLOCK_RATE_ADJ_DIR_			BIT(15)

#define PTP_LTC_STEP_ADJ_HI			0x0212
#define PTP_LTC_STEP_ADJ_LO			0x0213
#define PTP_LTC_STEP_ADJ_DIR_			BIT(15)

#define LAN8814_INTR_STS_REG			0x0033
#define LAN8814_INTR_STS_REG_1588_TSU0_		BIT(0)
#define LAN8814_INTR_STS_REG_1588_TSU1_		BIT(1)
#define LAN8814_INTR_STS_REG_1588_TSU2_		BIT(2)
#define LAN8814_INTR_STS_REG_1588_TSU3_		BIT(3)

#define PTP_CAP_INFO				0x022A
#define PTP_CAP_INFO_TX_TS_CNT_GET_(reg_val)	(((reg_val) & 0x0f00) >> 8)
#define PTP_CAP_INFO_RX_TS_CNT_GET_(reg_val)	((reg_val) & 0x000f)

#define PTP_TX_EGRESS_SEC_HI			0x0296
#define PTP_TX_EGRESS_SEC_LO			0x0297
#define PTP_TX_EGRESS_NS_HI			0x0294
#define PTP_TX_EGRESS_NS_LO			0x0295
#define PTP_TX_MSG_HEADER2			0x0299

#define PTP_RX_INGRESS_SEC_HI			0x0256
#define PTP_RX_INGRESS_SEC_LO			0x0257
#define PTP_RX_INGRESS_NS_HI			0x0254
#define PTP_RX_INGRESS_NS_LO			0x0255
#define PTP_RX_MSG_HEADER2			0x0259

#define PTP_TSU_INT_EN				0x0200
#define PTP_TSU_INT_EN_PTP_TX_TS_OVRFL_EN_	BIT(3)
#define PTP_TSU_INT_EN_PTP_TX_TS_EN_		BIT(2)
#define PTP_TSU_INT_EN_PTP_RX_TS_OVRFL_EN_	BIT(1)
#define PTP_TSU_INT_EN_PTP_RX_TS_EN_		BIT(0)

#define PTP_TSU_INT_STS				0x0201
#define PTP_TSU_INT_STS_PTP_TX_TS_OVRFL_INT_	BIT(3)
#define PTP_TSU_INT_STS_PTP_TX_TS_EN_		BIT(2)
#define PTP_TSU_INT_STS_PTP_RX_TS_OVRFL_INT_	BIT(1)
#define PTP_TSU_INT_STS_PTP_RX_TS_EN_		BIT(0)

#define LAN8814_LED_CTRL_1			0x0
#define LAN8814_LED_CTRL_1_KSZ9031_LED_MODE_	BIT(6)

/* PHY Control 1 */
#define MII_KSZPHY_CTRL_1			0x1e
#define KSZ8081_CTRL1_MDIX_STAT			BIT(4)

/* PHY Control 2 / PHY Control (if no PHY Control 1) */
#define MII_KSZPHY_CTRL_2			0x1f
#define MII_KSZPHY_CTRL				MII_KSZPHY_CTRL_2
/* bitmap of PHY register to set interrupt mode */
#define KSZ8081_CTRL2_HP_MDIX			BIT(15)
#define KSZ8081_CTRL2_MDI_MDI_X_SELECT		BIT(14)
#define KSZ8081_CTRL2_DISABLE_AUTO_MDIX		BIT(13)
#define KSZ8081_CTRL2_FORCE_LINK		BIT(11)
#define KSZ8081_CTRL2_POWER_SAVING		BIT(10)
#define KSZPHY_CTRL_INT_ACTIVE_HIGH		BIT(9)
#define KSZPHY_RMII_REF_CLK_SEL			BIT(7)

/* Write/read to/from extended registers */
#define MII_KSZPHY_EXTREG			0x0b
#define KSZPHY_EXTREG_WRITE			0x8000

#define MII_KSZPHY_EXTREG_WRITE			0x0c
#define MII_KSZPHY_EXTREG_READ			0x0d

/* Extended registers */
#define MII_KSZPHY_CLK_CONTROL_PAD_SKEW		0x104
#define MII_KSZPHY_RX_DATA_PAD_SKEW		0x105
#define MII_KSZPHY_TX_DATA_PAD_SKEW		0x106

#define PS_TO_REG				200
#define FIFO_SIZE				8

#define LAN8814_PTP_GPIO_NUM			24
#define LAN8814_PTP_PEROUT_NUM			2
#define LAN8814_PTP_EXTTS_NUM			3

#define LAN8814_BUFFER_TIME			2

#define LAN8841_PTP_GENERAL_CONFIG_LTC_EVENT_200MS	13
#define LAN8841_PTP_GENERAL_CONFIG_LTC_EVENT_100MS	12
#define LAN8841_PTP_GENERAL_CONFIG_LTC_EVENT_50MS	11
#define LAN8841_PTP_GENERAL_CONFIG_LTC_EVENT_10MS	10
#define LAN8841_PTP_GENERAL_CONFIG_LTC_EVENT_5MS	9
#define LAN8841_PTP_GENERAL_CONFIG_LTC_EVENT_1MS	8
#define LAN8841_PTP_GENERAL_CONFIG_LTC_EVENT_500US	7
#define LAN8841_PTP_GENERAL_CONFIG_LTC_EVENT_100US	6
#define LAN8841_PTP_GENERAL_CONFIG_LTC_EVENT_50US	5
#define LAN8841_PTP_GENERAL_CONFIG_LTC_EVENT_10US	4
#define LAN8841_PTP_GENERAL_CONFIG_LTC_EVENT_5US	3
#define LAN8841_PTP_GENERAL_CONFIG_LTC_EVENT_1US	2
#define LAN8841_PTP_GENERAL_CONFIG_LTC_EVENT_500NS	1
#define LAN8841_PTP_GENERAL_CONFIG_LTC_EVENT_100NS	0

#define LAN8814_GPIO_EN1			0x20
#define LAN8814_GPIO_EN2			0x21
#define LAN8814_GPIO_DIR1			0x22
#define LAN8814_GPIO_DIR2			0x23
#define LAN8814_GPIO_BUF1			0x24
#define LAN8814_GPIO_BUF2			0x25

#define LAN8814_GPIO_EN_ADDR(pin) \
	((pin) > 15 ? LAN8814_GPIO_EN1 : LAN8814_GPIO_EN2)
#define LAN8814_GPIO_EN_BIT(pin)		BIT(pin)
#define LAN8814_GPIO_DIR_ADDR(pin) \
	((pin) > 15 ? LAN8814_GPIO_DIR1 : LAN8814_GPIO_DIR2)
#define LAN8814_GPIO_DIR_BIT(pin)		BIT(pin)
#define LAN8814_GPIO_BUF_ADDR(pin) \
	((pin) > 15 ? LAN8814_GPIO_BUF1 : LAN8814_GPIO_BUF2)
#define LAN8814_GPIO_BUF_BIT(pin)		BIT(pin)

#define LAN8814_EVENT_A				0
#define LAN8814_EVENT_B				1

#define LAN8814_PTP_GENERAL_CONFIG		0x0201
#define LAN8814_PTP_GENERAL_CONFIG_LTC_EVENT_MASK(event) \
	((event) ? GENMASK(11, 8) : GENMASK(7, 4))
#define LAN8814_PTP_GENERAL_CONFIG_LTC_EVENT_SET(event, value) \
	(((value) & GENMASK(3, 0)) << (4 + ((event) << 2)))
#define LAN8814_PTP_GENERAL_CONFIG_RELOAD_ADD_X(event) \
	((event) ? BIT(2) : BIT(0))
#define LAN8814_PTP_GENERAL_CONFIG_POLARITY_X(event) \
	((event) ? BIT(3) : BIT(1))

#define LAN8814_PTP_CLOCK_TARGET_SEC_HI(event)	((event) ? 0x21F : 0x215)
#define LAN8814_PTP_CLOCK_TARGET_SEC_LO(event)	((event) ? 0x220 : 0x216)
#define LAN8814_PTP_CLOCK_TARGET_NS_HI(event)	((event) ? 0x221 : 0x217)
#define LAN8814_PTP_CLOCK_TARGET_NS_LO(event)	((event) ? 0x222 : 0x218)

#define LAN8814_PTP_CLOCK_TARGET_RELOAD_SEC_HI(event)	((event) ? 0x223 : 0x219)
#define LAN8814_PTP_CLOCK_TARGET_RELOAD_SEC_LO(event)	((event) ? 0x224 : 0x21A)
#define LAN8814_PTP_CLOCK_TARGET_RELOAD_NS_HI(event)	((event) ? 0x225 : 0x21B)
#define LAN8814_PTP_CLOCK_TARGET_RELOAD_NS_LO(event)	((event) ? 0x226 : 0x21C)

/* Delay used to get the second part from the LTC */
#define LAN8841_GET_SEC_LTC_DELAY		(500 * NSEC_PER_MSEC)

struct kszphy_hw_stat {
	const char *string;
	u8 reg;
	u8 bits;
};

static struct kszphy_hw_stat kszphy_hw_stats[] = {
	{ "phy_receive_errors", 21, 16},
	{ "phy_idle_errors", 10, 8 },
};

struct kszphy_type {
	u32 led_mode_reg;
	u16 interrupt_level_mask;
	u16 cable_diag_reg;
	unsigned long pair_mask;
	u16 disable_dll_tx_bit;
	u16 disable_dll_rx_bit;
	u16 disable_dll_mask;
	bool has_broadcast_disable;
	bool has_nand_tree_disable;
	bool has_rmii_ref_clk_sel;
};

/* Shared structure between the PHYs of the same package. */
struct lan8814_shared_priv {
	struct phy_device *phydev;
	struct ptp_clock *ptp_clock;
	struct ptp_clock_info ptp_clock_info;
	struct ptp_pin_desc *pin_config;

	/* Lock for ptp_clock */
	struct mutex shared_lock;
};

struct lan8814_ptp_rx_ts {
	struct list_head list;
	u32 seconds;
	u32 nsec;
	u16 seq_id;
};

struct kszphy_ptp_priv {
	struct mii_timestamper mii_ts;
	struct phy_device *phydev;

	struct sk_buff_head tx_queue;
	struct sk_buff_head rx_queue;

	struct list_head rx_ts_list;
	/* Lock for Rx ts fifo */
	spinlock_t rx_ts_lock;

	int hwts_tx_type;
	enum hwtstamp_rx_filters rx_filter;
	int layer;
	int version;

	struct ptp_clock *ptp_clock;
	struct ptp_clock_info ptp_clock_info;
	/* Lock for ptp_clock */
	struct mutex ptp_lock;
	struct ptp_pin_desc *pin_config;

	s64 seconds;
	/* Lock for accessing seconds */
	spinlock_t seconds_lock;
};

struct kszphy_priv {
	struct kszphy_ptp_priv ptp_priv;
	const struct kszphy_type *type;
	int led_mode;
	u16 vct_ctrl1000;
	bool rmii_ref_clk_sel;
	bool rmii_ref_clk_sel_val;
	u64 stats[ARRAY_SIZE(kszphy_hw_stats)];
};

static const struct kszphy_type lan8814_type = {
	.led_mode_reg		= ~LAN8814_LED_CTRL_1,
	.cable_diag_reg		= LAN8814_CABLE_DIAG,
	.pair_mask		= LAN8814_WIRE_PAIR_MASK,
};

static const struct kszphy_type ksz886x_type = {
	.cable_diag_reg		= KSZ8081_LMD,
	.pair_mask		= KSZPHY_WIRE_PAIR_MASK,
};

static const struct kszphy_type ksz8021_type = {
	.led_mode_reg		= MII_KSZPHY_CTRL_2,
	.has_broadcast_disable	= true,
	.has_nand_tree_disable	= true,
	.has_rmii_ref_clk_sel	= true,
};

static const struct kszphy_type ksz8041_type = {
	.led_mode_reg		= MII_KSZPHY_CTRL_1,
};

static const struct kszphy_type ksz8051_type = {
	.led_mode_reg		= MII_KSZPHY_CTRL_2,
	.has_nand_tree_disable	= true,
};

static const struct kszphy_type ksz8081_type = {
	.led_mode_reg		= MII_KSZPHY_CTRL_2,
	.has_broadcast_disable	= true,
	.has_nand_tree_disable	= true,
	.has_rmii_ref_clk_sel	= true,
};

static const struct kszphy_type ks8737_type = {
	.interrupt_level_mask	= BIT(14),
};

static const struct kszphy_type ksz9021_type = {
	.interrupt_level_mask	= BIT(14),
};

static const struct kszphy_type ksz9131_type = {
	.interrupt_level_mask	= BIT(14),
	.disable_dll_tx_bit	= BIT(12),
	.disable_dll_rx_bit	= BIT(12),
	.disable_dll_mask	= BIT_MASK(12),
};

static const struct kszphy_type lan8841_type = {
	.disable_dll_tx_bit	= BIT(14),
	.disable_dll_rx_bit	= BIT(14),
	.disable_dll_mask	= BIT_MASK(14),
	.cable_diag_reg		= LAN8814_CABLE_DIAG,
	.pair_mask		= LAN8814_WIRE_PAIR_MASK,
};

static int kszphy_extended_write(struct phy_device *phydev,
				u32 regnum, u16 val)
{
	phy_write(phydev, MII_KSZPHY_EXTREG, KSZPHY_EXTREG_WRITE | regnum);
	return phy_write(phydev, MII_KSZPHY_EXTREG_WRITE, val);
}

static int kszphy_extended_read(struct phy_device *phydev,
				u32 regnum)
{
	phy_write(phydev, MII_KSZPHY_EXTREG, regnum);
	return phy_read(phydev, MII_KSZPHY_EXTREG_READ);
}

static int kszphy_ack_interrupt(struct phy_device *phydev)
{
	/* bit[7..0] int status, which is a read and clear register. */
	int rc;

	rc = phy_read(phydev, MII_KSZPHY_INTCS);

	return (rc < 0) ? rc : 0;
}

static int kszphy_config_intr(struct phy_device *phydev)
{
	const struct kszphy_type *type = phydev->drv->driver_data;
	int temp, err;
	u16 mask;

	if (type && type->interrupt_level_mask)
		mask = type->interrupt_level_mask;
	else
		mask = KSZPHY_CTRL_INT_ACTIVE_HIGH;

	/* set the interrupt pin active low */
	temp = phy_read(phydev, MII_KSZPHY_CTRL);
	if (temp < 0)
		return temp;
	temp &= ~mask;
	phy_write(phydev, MII_KSZPHY_CTRL, temp);

	/* enable / disable interrupts */
	if (phydev->interrupts == PHY_INTERRUPT_ENABLED) {
		err = kszphy_ack_interrupt(phydev);
		if (err)
			return err;

		err = phy_write(phydev, MII_KSZPHY_INTCS, KSZPHY_INTCS_ALL);
	} else {
		err = phy_write(phydev, MII_KSZPHY_INTCS, 0);
		if (err)
			return err;

		err = kszphy_ack_interrupt(phydev);
	}

	return err;
}

static irqreturn_t kszphy_handle_interrupt(struct phy_device *phydev)
{
	int irq_status;

	irq_status = phy_read(phydev, MII_KSZPHY_INTCS);
	if (irq_status < 0) {
		phy_error(phydev);
		return IRQ_NONE;
	}

	if (!(irq_status & KSZPHY_INTCS_STATUS))
		return IRQ_NONE;

	phy_trigger_machine(phydev);

	return IRQ_HANDLED;
}

static int kszphy_rmii_clk_sel(struct phy_device *phydev, bool val)
{
	int ctrl;

	ctrl = phy_read(phydev, MII_KSZPHY_CTRL);
	if (ctrl < 0)
		return ctrl;

	if (val)
		ctrl |= KSZPHY_RMII_REF_CLK_SEL;
	else
		ctrl &= ~KSZPHY_RMII_REF_CLK_SEL;

	return phy_write(phydev, MII_KSZPHY_CTRL, ctrl);
}

static int kszphy_setup_led(struct phy_device *phydev, u32 reg, int val)
{
	int rc, temp, shift;

	switch (reg) {
	case MII_KSZPHY_CTRL_1:
		shift = 14;
		break;
	case MII_KSZPHY_CTRL_2:
		shift = 4;
		break;
	default:
		return -EINVAL;
	}

	temp = phy_read(phydev, reg);
	if (temp < 0) {
		rc = temp;
		goto out;
	}

	temp &= ~(3 << shift);
	temp |= val << shift;
	rc = phy_write(phydev, reg, temp);
out:
	if (rc < 0)
		phydev_err(phydev, "failed to set led mode\n");

	return rc;
}

/* Disable PHY address 0 as the broadcast address, so that it can be used as a
 * unique (non-broadcast) address on a shared bus.
 */
static int kszphy_broadcast_disable(struct phy_device *phydev)
{
	int ret;

	ret = phy_read(phydev, MII_KSZPHY_OMSO);
	if (ret < 0)
		goto out;

	ret = phy_write(phydev, MII_KSZPHY_OMSO, ret | KSZPHY_OMSO_B_CAST_OFF);
out:
	if (ret)
		phydev_err(phydev, "failed to disable broadcast address\n");

	return ret;
}

static int kszphy_nand_tree_disable(struct phy_device *phydev)
{
	int ret;

	ret = phy_read(phydev, MII_KSZPHY_OMSO);
	if (ret < 0)
		goto out;

	if (!(ret & KSZPHY_OMSO_NAND_TREE_ON))
		return 0;

	ret = phy_write(phydev, MII_KSZPHY_OMSO,
			ret & ~KSZPHY_OMSO_NAND_TREE_ON);
out:
	if (ret)
		phydev_err(phydev, "failed to disable NAND tree mode\n");

	return ret;
}

/* Some config bits need to be set again on resume, handle them here. */
static int kszphy_config_reset(struct phy_device *phydev)
{
	struct kszphy_priv *priv = phydev->priv;
	int ret;

	if (priv->rmii_ref_clk_sel) {
		ret = kszphy_rmii_clk_sel(phydev, priv->rmii_ref_clk_sel_val);
		if (ret) {
			phydev_err(phydev,
				   "failed to set rmii reference clock\n");
			return ret;
		}
	}

	if (priv->type && priv->led_mode >= 0)
		kszphy_setup_led(phydev, priv->type->led_mode_reg, priv->led_mode);

	return 0;
}

static int kszphy_config_init(struct phy_device *phydev)
{
	struct kszphy_priv *priv = phydev->priv;
	const struct kszphy_type *type;

	if (!priv)
		return 0;

	type = priv->type;

	if (type && type->has_broadcast_disable)
		kszphy_broadcast_disable(phydev);

	if (type && type->has_nand_tree_disable)
		kszphy_nand_tree_disable(phydev);

	return kszphy_config_reset(phydev);
}

static int ksz8041_fiber_mode(struct phy_device *phydev)
{
	struct device_node *of_node = phydev->mdio.dev.of_node;

	return of_property_read_bool(of_node, "micrel,fiber-mode");
}

static int ksz8041_config_init(struct phy_device *phydev)
{
	__ETHTOOL_DECLARE_LINK_MODE_MASK(mask) = { 0, };

	/* Limit supported and advertised modes in fiber mode */
	if (ksz8041_fiber_mode(phydev)) {
		phydev->dev_flags |= MICREL_PHY_FXEN;
		linkmode_set_bit(ETHTOOL_LINK_MODE_100baseT_Full_BIT, mask);
		linkmode_set_bit(ETHTOOL_LINK_MODE_100baseT_Half_BIT, mask);

		linkmode_and(phydev->supported, phydev->supported, mask);
		linkmode_set_bit(ETHTOOL_LINK_MODE_FIBRE_BIT,
				 phydev->supported);
		linkmode_and(phydev->advertising, phydev->advertising, mask);
		linkmode_set_bit(ETHTOOL_LINK_MODE_FIBRE_BIT,
				 phydev->advertising);
		phydev->autoneg = AUTONEG_DISABLE;
	}

	return kszphy_config_init(phydev);
}

static int ksz8041_config_aneg(struct phy_device *phydev)
{
	/* Skip auto-negotiation in fiber mode */
	if (phydev->dev_flags & MICREL_PHY_FXEN) {
		phydev->speed = SPEED_100;
		return 0;
	}

	return genphy_config_aneg(phydev);
}

static int ksz8051_ksz8795_match_phy_device(struct phy_device *phydev,
					    const bool ksz_8051)
{
	int ret;

	if (!phy_id_compare(phydev->phy_id, PHY_ID_KSZ8051, MICREL_PHY_ID_MASK))
		return 0;

	ret = phy_read(phydev, MII_BMSR);
	if (ret < 0)
		return ret;

	/* KSZ8051 PHY and KSZ8794/KSZ8795/KSZ8765 switch share the same
	 * exact PHY ID. However, they can be told apart by the extended
	 * capability registers presence. The KSZ8051 PHY has them while
	 * the switch does not.
	 */
	ret &= BMSR_ERCAP;
	if (ksz_8051)
		return ret;
	else
		return !ret;
}

static int ksz8051_match_phy_device(struct phy_device *phydev)
{
	return ksz8051_ksz8795_match_phy_device(phydev, true);
}

static int ksz8081_config_init(struct phy_device *phydev)
{
	/* KSZPHY_OMSO_FACTORY_TEST is set at de-assertion of the reset line
	 * based on the RXER (KSZ8081RNA/RND) or TXC (KSZ8081MNX/RNB) pin. If a
	 * pull-down is missing, the factory test mode should be cleared by
	 * manually writing a 0.
	 */
	phy_clear_bits(phydev, MII_KSZPHY_OMSO, KSZPHY_OMSO_FACTORY_TEST);

	return kszphy_config_init(phydev);
}

static int ksz8081_config_mdix(struct phy_device *phydev, u8 ctrl)
{
	u16 val;

	switch (ctrl) {
	case ETH_TP_MDI:
		val = KSZ8081_CTRL2_DISABLE_AUTO_MDIX;
		break;
	case ETH_TP_MDI_X:
		val = KSZ8081_CTRL2_DISABLE_AUTO_MDIX |
			KSZ8081_CTRL2_MDI_MDI_X_SELECT;
		break;
	case ETH_TP_MDI_AUTO:
		val = 0;
		break;
	default:
		return 0;
	}

	return phy_modify(phydev, MII_KSZPHY_CTRL_2,
			  KSZ8081_CTRL2_HP_MDIX |
			  KSZ8081_CTRL2_MDI_MDI_X_SELECT |
			  KSZ8081_CTRL2_DISABLE_AUTO_MDIX,
			  KSZ8081_CTRL2_HP_MDIX | val);
}

static int ksz8081_config_aneg(struct phy_device *phydev)
{
	int ret;

	ret = genphy_config_aneg(phydev);
	if (ret)
		return ret;

	/* The MDI-X configuration is automatically changed by the PHY after
	 * switching from autoneg off to on. So, take MDI-X configuration under
	 * own control and set it after autoneg configuration was done.
	 */
	return ksz8081_config_mdix(phydev, phydev->mdix_ctrl);
}

static int ksz8081_mdix_update(struct phy_device *phydev)
{
	int ret;

	ret = phy_read(phydev, MII_KSZPHY_CTRL_2);
	if (ret < 0)
		return ret;

	if (ret & KSZ8081_CTRL2_DISABLE_AUTO_MDIX) {
		if (ret & KSZ8081_CTRL2_MDI_MDI_X_SELECT)
			phydev->mdix_ctrl = ETH_TP_MDI_X;
		else
			phydev->mdix_ctrl = ETH_TP_MDI;
	} else {
		phydev->mdix_ctrl = ETH_TP_MDI_AUTO;
	}

	ret = phy_read(phydev, MII_KSZPHY_CTRL_1);
	if (ret < 0)
		return ret;

	if (ret & KSZ8081_CTRL1_MDIX_STAT)
		phydev->mdix = ETH_TP_MDI;
	else
		phydev->mdix = ETH_TP_MDI_X;

	return 0;
}

static int ksz8081_read_status(struct phy_device *phydev)
{
	int ret;

	ret = ksz8081_mdix_update(phydev);
	if (ret < 0)
		return ret;

	return genphy_read_status(phydev);
}

static int ksz8061_config_init(struct phy_device *phydev)
{
	int ret;

	/* Chip can be powered down by the bootstrap code. */
	ret = phy_read(phydev, MII_BMCR);
	if (ret < 0)
		return ret;
	if (ret & BMCR_PDOWN) {
		ret = phy_write(phydev, MII_BMCR, ret & ~BMCR_PDOWN);
		if (ret < 0)
			return ret;
		usleep_range(1000, 2000);
	}

	ret = phy_write_mmd(phydev, MDIO_MMD_PMAPMD, MDIO_DEVID1, 0xB61A);
	if (ret)
		return ret;

	return kszphy_config_init(phydev);
}

static int ksz8795_match_phy_device(struct phy_device *phydev)
{
	return ksz8051_ksz8795_match_phy_device(phydev, false);
}

static int ksz9021_load_values_from_of(struct phy_device *phydev,
				       const struct device_node *of_node,
				       u16 reg,
				       const char *field1, const char *field2,
				       const char *field3, const char *field4)
{
	int val1 = -1;
	int val2 = -2;
	int val3 = -3;
	int val4 = -4;
	int newval;
	int matches = 0;

	if (!of_property_read_u32(of_node, field1, &val1))
		matches++;

	if (!of_property_read_u32(of_node, field2, &val2))
		matches++;

	if (!of_property_read_u32(of_node, field3, &val3))
		matches++;

	if (!of_property_read_u32(of_node, field4, &val4))
		matches++;

	if (!matches)
		return 0;

	if (matches < 4)
		newval = kszphy_extended_read(phydev, reg);
	else
		newval = 0;

	if (val1 != -1)
		newval = ((newval & 0xfff0) | ((val1 / PS_TO_REG) & 0xf) << 0);

	if (val2 != -2)
		newval = ((newval & 0xff0f) | ((val2 / PS_TO_REG) & 0xf) << 4);

	if (val3 != -3)
		newval = ((newval & 0xf0ff) | ((val3 / PS_TO_REG) & 0xf) << 8);

	if (val4 != -4)
		newval = ((newval & 0x0fff) | ((val4 / PS_TO_REG) & 0xf) << 12);

	return kszphy_extended_write(phydev, reg, newval);
}

static int ksz9021_config_init(struct phy_device *phydev)
{
	const struct device_node *of_node;
	const struct device *dev_walker;

	/* The Micrel driver has a deprecated option to place phy OF
	 * properties in the MAC node. Walk up the tree of devices to
	 * find a device with an OF node.
	 */
	dev_walker = &phydev->mdio.dev;
	do {
		of_node = dev_walker->of_node;
		dev_walker = dev_walker->parent;

	} while (!of_node && dev_walker);

	if (of_node) {
		ksz9021_load_values_from_of(phydev, of_node,
				    MII_KSZPHY_CLK_CONTROL_PAD_SKEW,
				    "txen-skew-ps", "txc-skew-ps",
				    "rxdv-skew-ps", "rxc-skew-ps");
		ksz9021_load_values_from_of(phydev, of_node,
				    MII_KSZPHY_RX_DATA_PAD_SKEW,
				    "rxd0-skew-ps", "rxd1-skew-ps",
				    "rxd2-skew-ps", "rxd3-skew-ps");
		ksz9021_load_values_from_of(phydev, of_node,
				    MII_KSZPHY_TX_DATA_PAD_SKEW,
				    "txd0-skew-ps", "txd1-skew-ps",
				    "txd2-skew-ps", "txd3-skew-ps");
	}
	return 0;
}

#define KSZ9031_PS_TO_REG		60

/* Extended registers */
/* MMD Address 0x0 */
#define MII_KSZ9031RN_FLP_BURST_TX_LO	3
#define MII_KSZ9031RN_FLP_BURST_TX_HI	4

/* MMD Address 0x2 */
#define MII_KSZ9031RN_CONTROL_PAD_SKEW	4
#define MII_KSZ9031RN_RX_CTL_M		GENMASK(7, 4)
#define MII_KSZ9031RN_TX_CTL_M		GENMASK(3, 0)

#define MII_KSZ9031RN_RX_DATA_PAD_SKEW	5
#define MII_KSZ9031RN_RXD3		GENMASK(15, 12)
#define MII_KSZ9031RN_RXD2		GENMASK(11, 8)
#define MII_KSZ9031RN_RXD1		GENMASK(7, 4)
#define MII_KSZ9031RN_RXD0		GENMASK(3, 0)

#define MII_KSZ9031RN_TX_DATA_PAD_SKEW	6
#define MII_KSZ9031RN_TXD3		GENMASK(15, 12)
#define MII_KSZ9031RN_TXD2		GENMASK(11, 8)
#define MII_KSZ9031RN_TXD1		GENMASK(7, 4)
#define MII_KSZ9031RN_TXD0		GENMASK(3, 0)

#define MII_KSZ9031RN_CLK_PAD_SKEW	8
#define MII_KSZ9031RN_GTX_CLK		GENMASK(9, 5)
#define MII_KSZ9031RN_RX_CLK		GENMASK(4, 0)

/* KSZ9031 has internal RGMII_IDRX = 1.2ns and RGMII_IDTX = 0ns. To
 * provide different RGMII options we need to configure delay offset
 * for each pad relative to build in delay.
 */
/* keep rx as "No delay adjustment" and set rx_clk to +0.60ns to get delays of
 * 1.80ns
 */
#define RX_ID				0x7
#define RX_CLK_ID			0x19

/* set rx to +0.30ns and rx_clk to -0.90ns to compensate the
 * internal 1.2ns delay.
 */
#define RX_ND				0xc
#define RX_CLK_ND			0x0

/* set tx to -0.42ns and tx_clk to +0.96ns to get 1.38ns delay */
#define TX_ID				0x0
#define TX_CLK_ID			0x1f

/* set tx and tx_clk to "No delay adjustment" to keep 0ns
 * dealy
 */
#define TX_ND				0x7
#define TX_CLK_ND			0xf

/* MMD Address 0x1C */
#define MII_KSZ9031RN_EDPD		0x23
#define MII_KSZ9031RN_EDPD_ENABLE	BIT(0)

static int ksz9031_of_load_skew_values(struct phy_device *phydev,
				       const struct device_node *of_node,
				       u16 reg, size_t field_sz,
				       const char *field[], u8 numfields,
				       bool *update)
{
	int val[4] = {-1, -2, -3, -4};
	int matches = 0;
	u16 mask;
	u16 maxval;
	u16 newval;
	int i;

	for (i = 0; i < numfields; i++)
		if (!of_property_read_u32(of_node, field[i], val + i))
			matches++;

	if (!matches)
		return 0;

	*update |= true;

	if (matches < numfields)
		newval = phy_read_mmd(phydev, 2, reg);
	else
		newval = 0;

	maxval = (field_sz == 4) ? 0xf : 0x1f;
	for (i = 0; i < numfields; i++)
		if (val[i] != -(i + 1)) {
			mask = 0xffff;
			mask ^= maxval << (field_sz * i);
			newval = (newval & mask) |
				(((val[i] / KSZ9031_PS_TO_REG) & maxval)
					<< (field_sz * i));
		}

	return phy_write_mmd(phydev, 2, reg, newval);
}

/* Center KSZ9031RNX FLP timing at 16ms. */
static int ksz9031_center_flp_timing(struct phy_device *phydev)
{
	int result;

	result = phy_write_mmd(phydev, 0, MII_KSZ9031RN_FLP_BURST_TX_HI,
			       0x0006);
	if (result)
		return result;

	result = phy_write_mmd(phydev, 0, MII_KSZ9031RN_FLP_BURST_TX_LO,
			       0x1A80);
	if (result)
		return result;

	return genphy_restart_aneg(phydev);
}

/* Enable energy-detect power-down mode */
static int ksz9031_enable_edpd(struct phy_device *phydev)
{
	int reg;

	reg = phy_read_mmd(phydev, 0x1C, MII_KSZ9031RN_EDPD);
	if (reg < 0)
		return reg;
	return phy_write_mmd(phydev, 0x1C, MII_KSZ9031RN_EDPD,
			     reg | MII_KSZ9031RN_EDPD_ENABLE);
}

static int ksz9031_config_rgmii_delay(struct phy_device *phydev)
{
	u16 rx, tx, rx_clk, tx_clk;
	int ret;

	switch (phydev->interface) {
	case PHY_INTERFACE_MODE_RGMII:
		tx = TX_ND;
		tx_clk = TX_CLK_ND;
		rx = RX_ND;
		rx_clk = RX_CLK_ND;
		break;
	case PHY_INTERFACE_MODE_RGMII_ID:
		tx = TX_ID;
		tx_clk = TX_CLK_ID;
		rx = RX_ID;
		rx_clk = RX_CLK_ID;
		break;
	case PHY_INTERFACE_MODE_RGMII_RXID:
		tx = TX_ND;
		tx_clk = TX_CLK_ND;
		rx = RX_ID;
		rx_clk = RX_CLK_ID;
		break;
	case PHY_INTERFACE_MODE_RGMII_TXID:
		tx = TX_ID;
		tx_clk = TX_CLK_ID;
		rx = RX_ND;
		rx_clk = RX_CLK_ND;
		break;
	default:
		return 0;
	}

	ret = phy_write_mmd(phydev, 2, MII_KSZ9031RN_CONTROL_PAD_SKEW,
			    FIELD_PREP(MII_KSZ9031RN_RX_CTL_M, rx) |
			    FIELD_PREP(MII_KSZ9031RN_TX_CTL_M, tx));
	if (ret < 0)
		return ret;

	ret = phy_write_mmd(phydev, 2, MII_KSZ9031RN_RX_DATA_PAD_SKEW,
			    FIELD_PREP(MII_KSZ9031RN_RXD3, rx) |
			    FIELD_PREP(MII_KSZ9031RN_RXD2, rx) |
			    FIELD_PREP(MII_KSZ9031RN_RXD1, rx) |
			    FIELD_PREP(MII_KSZ9031RN_RXD0, rx));
	if (ret < 0)
		return ret;

	ret = phy_write_mmd(phydev, 2, MII_KSZ9031RN_TX_DATA_PAD_SKEW,
			    FIELD_PREP(MII_KSZ9031RN_TXD3, tx) |
			    FIELD_PREP(MII_KSZ9031RN_TXD2, tx) |
			    FIELD_PREP(MII_KSZ9031RN_TXD1, tx) |
			    FIELD_PREP(MII_KSZ9031RN_TXD0, tx));
	if (ret < 0)
		return ret;

	return phy_write_mmd(phydev, 2, MII_KSZ9031RN_CLK_PAD_SKEW,
			     FIELD_PREP(MII_KSZ9031RN_GTX_CLK, tx_clk) |
			     FIELD_PREP(MII_KSZ9031RN_RX_CLK, rx_clk));
}

static int ksz9031_config_init(struct phy_device *phydev)
{
	const struct device_node *of_node;
	static const char *clk_skews[2] = {"rxc-skew-ps", "txc-skew-ps"};
	static const char *rx_data_skews[4] = {
		"rxd0-skew-ps", "rxd1-skew-ps",
		"rxd2-skew-ps", "rxd3-skew-ps"
	};
	static const char *tx_data_skews[4] = {
		"txd0-skew-ps", "txd1-skew-ps",
		"txd2-skew-ps", "txd3-skew-ps"
	};
	static const char *control_skews[2] = {"txen-skew-ps", "rxdv-skew-ps"};
	const struct device *dev_walker;
	int result;

	result = ksz9031_enable_edpd(phydev);
	if (result < 0)
		return result;

	/* The Micrel driver has a deprecated option to place phy OF
	 * properties in the MAC node. Walk up the tree of devices to
	 * find a device with an OF node.
	 */
	dev_walker = &phydev->mdio.dev;
	do {
		of_node = dev_walker->of_node;
		dev_walker = dev_walker->parent;
	} while (!of_node && dev_walker);

	if (of_node) {
		bool update = false;

		if (phy_interface_is_rgmii(phydev)) {
			result = ksz9031_config_rgmii_delay(phydev);
			if (result < 0)
				return result;
		}

		ksz9031_of_load_skew_values(phydev, of_node,
				MII_KSZ9031RN_CLK_PAD_SKEW, 5,
				clk_skews, 2, &update);

		ksz9031_of_load_skew_values(phydev, of_node,
				MII_KSZ9031RN_CONTROL_PAD_SKEW, 4,
				control_skews, 2, &update);

		ksz9031_of_load_skew_values(phydev, of_node,
				MII_KSZ9031RN_RX_DATA_PAD_SKEW, 4,
				rx_data_skews, 4, &update);

		ksz9031_of_load_skew_values(phydev, of_node,
				MII_KSZ9031RN_TX_DATA_PAD_SKEW, 4,
				tx_data_skews, 4, &update);

		if (update && !phy_interface_is_rgmii(phydev))
			phydev_warn(phydev,
				    "*-skew-ps values should be used only with RGMII PHY modes\n");

		/* Silicon Errata Sheet (DS80000691D or DS80000692D):
		 * When the device links in the 1000BASE-T slave mode only,
		 * the optional 125MHz reference output clock (CLK125_NDO)
		 * has wide duty cycle variation.
		 *
		 * The optional CLK125_NDO clock does not meet the RGMII
		 * 45/55 percent (min/max) duty cycle requirement and therefore
		 * cannot be used directly by the MAC side for clocking
		 * applications that have setup/hold time requirements on
		 * rising and falling clock edges.
		 *
		 * Workaround:
		 * Force the phy to be the master to receive a stable clock
		 * which meets the duty cycle requirement.
		 */
		if (of_property_read_bool(of_node, "micrel,force-master")) {
			result = phy_read(phydev, MII_CTRL1000);
			if (result < 0)
				goto err_force_master;

			/* enable master mode, config & prefer master */
			result |= CTL1000_ENABLE_MASTER | CTL1000_AS_MASTER;
			result = phy_write(phydev, MII_CTRL1000, result);
			if (result < 0)
				goto err_force_master;
		}
	}

	return ksz9031_center_flp_timing(phydev);

err_force_master:
	phydev_err(phydev, "failed to force the phy to master mode\n");
	return result;
}

#define KSZ9131_SKEW_5BIT_MAX	2400
#define KSZ9131_SKEW_4BIT_MAX	800
#define KSZ9131_OFFSET		700
#define KSZ9131_STEP		100

static int ksz9131_of_load_skew_values(struct phy_device *phydev,
				       struct device_node *of_node,
				       u16 reg, size_t field_sz,
				       char *field[], u8 numfields)
{
	int val[4] = {-(1 + KSZ9131_OFFSET), -(2 + KSZ9131_OFFSET),
		      -(3 + KSZ9131_OFFSET), -(4 + KSZ9131_OFFSET)};
	int skewval, skewmax = 0;
	int matches = 0;
	u16 maxval;
	u16 newval;
	u16 mask;
	int i;

	/* psec properties in dts should mean x pico seconds */
	if (field_sz == 5)
		skewmax = KSZ9131_SKEW_5BIT_MAX;
	else
		skewmax = KSZ9131_SKEW_4BIT_MAX;

	for (i = 0; i < numfields; i++)
		if (!of_property_read_s32(of_node, field[i], &skewval)) {
			if (skewval < -KSZ9131_OFFSET)
				skewval = -KSZ9131_OFFSET;
			else if (skewval > skewmax)
				skewval = skewmax;

			val[i] = skewval + KSZ9131_OFFSET;
			matches++;
		}

	if (!matches)
		return 0;

	if (matches < numfields)
		newval = phy_read_mmd(phydev, 2, reg);
	else
		newval = 0;

	maxval = (field_sz == 4) ? 0xf : 0x1f;
	for (i = 0; i < numfields; i++)
		if (val[i] != -(i + 1 + KSZ9131_OFFSET)) {
			mask = 0xffff;
			mask ^= maxval << (field_sz * i);
			newval = (newval & mask) |
				(((val[i] / KSZ9131_STEP) & maxval)
					<< (field_sz * i));
		}

	return phy_write_mmd(phydev, 2, reg, newval);
}

#define KSZ9131RN_MMD_COMMON_CTRL_REG	2
#define KSZ9131RN_RXC_DLL_CTRL		76
#define KSZ9131RN_TXC_DLL_CTRL		77
#define KSZ9131RN_DLL_ENABLE_DELAY	0

static int ksz9131_config_rgmii_delay(struct phy_device *phydev)
{
	const struct kszphy_type *type = phydev->drv->driver_data;
	u16 rxcdll_val, txcdll_val;
	int ret;

	switch (phydev->interface) {
	case PHY_INTERFACE_MODE_RGMII:
		rxcdll_val = type->disable_dll_rx_bit;
		txcdll_val = type->disable_dll_tx_bit;
		break;
	case PHY_INTERFACE_MODE_RGMII_ID:
		rxcdll_val = KSZ9131RN_DLL_ENABLE_DELAY;
		txcdll_val = KSZ9131RN_DLL_ENABLE_DELAY;
		break;
	case PHY_INTERFACE_MODE_RGMII_RXID:
		rxcdll_val = KSZ9131RN_DLL_ENABLE_DELAY;
		txcdll_val = type->disable_dll_tx_bit;
		break;
	case PHY_INTERFACE_MODE_RGMII_TXID:
		rxcdll_val = type->disable_dll_rx_bit;
		txcdll_val = KSZ9131RN_DLL_ENABLE_DELAY;
		break;
	default:
		return 0;
	}

	ret = phy_modify_mmd(phydev, KSZ9131RN_MMD_COMMON_CTRL_REG,
			     KSZ9131RN_RXC_DLL_CTRL, type->disable_dll_mask,
			     rxcdll_val);
	if (ret < 0)
		return ret;

	return phy_modify_mmd(phydev, KSZ9131RN_MMD_COMMON_CTRL_REG,
			      KSZ9131RN_TXC_DLL_CTRL, type->disable_dll_mask,
			      txcdll_val);
}

/* Silicon Errata DS80000693B
 *
 * When LEDs are configured in Individual Mode, LED1 is ON in a no-link
 * condition. Workaround is to set register 0x1e, bit 9, this way LED1 behaves
 * according to the datasheet (off if there is no link).
 */
static int ksz9131_led_errata(struct phy_device *phydev)
{
	int reg;

	reg = phy_read_mmd(phydev, 2, 0);
	if (reg < 0)
		return reg;

	if (!(reg & BIT(4)))
		return 0;

	return phy_set_bits(phydev, 0x1e, BIT(9));
}

static int ksz9131_config_init(struct phy_device *phydev)
{
	struct device_node *of_node;
	char *clk_skews[2] = {"rxc-skew-psec", "txc-skew-psec"};
	char *rx_data_skews[4] = {
		"rxd0-skew-psec", "rxd1-skew-psec",
		"rxd2-skew-psec", "rxd3-skew-psec"
	};
	char *tx_data_skews[4] = {
		"txd0-skew-psec", "txd1-skew-psec",
		"txd2-skew-psec", "txd3-skew-psec"
	};
	char *control_skews[2] = {"txen-skew-psec", "rxdv-skew-psec"};
	const struct device *dev_walker;
	int ret;

	dev_walker = &phydev->mdio.dev;
	do {
		of_node = dev_walker->of_node;
		dev_walker = dev_walker->parent;
	} while (!of_node && dev_walker);

	if (!of_node)
		return 0;

	if (phy_interface_is_rgmii(phydev)) {
		ret = ksz9131_config_rgmii_delay(phydev);
		if (ret < 0)
			return ret;
	}

	ret = ksz9131_of_load_skew_values(phydev, of_node,
					  MII_KSZ9031RN_CLK_PAD_SKEW, 5,
					  clk_skews, 2);
	if (ret < 0)
		return ret;

	ret = ksz9131_of_load_skew_values(phydev, of_node,
					  MII_KSZ9031RN_CONTROL_PAD_SKEW, 4,
					  control_skews, 2);
	if (ret < 0)
		return ret;

	ret = ksz9131_of_load_skew_values(phydev, of_node,
					  MII_KSZ9031RN_RX_DATA_PAD_SKEW, 4,
					  rx_data_skews, 4);
	if (ret < 0)
		return ret;

	ret = ksz9131_of_load_skew_values(phydev, of_node,
					  MII_KSZ9031RN_TX_DATA_PAD_SKEW, 4,
					  tx_data_skews, 4);
	if (ret < 0)
		return ret;

	ret = ksz9131_led_errata(phydev);
	if (ret < 0)
		return ret;

	return 0;
}

#define MII_KSZ9131_AUTO_MDIX		0x1C
#define MII_KSZ9131_AUTO_MDI_SET	BIT(7)
#define MII_KSZ9131_AUTO_MDIX_SWAP_OFF	BIT(6)

static int ksz9131_mdix_update(struct phy_device *phydev)
{
	int ret;

	ret = phy_read(phydev, MII_KSZ9131_AUTO_MDIX);
	if (ret < 0)
		return ret;

	if (ret & MII_KSZ9131_AUTO_MDIX_SWAP_OFF) {
		if (ret & MII_KSZ9131_AUTO_MDI_SET)
			phydev->mdix_ctrl = ETH_TP_MDI;
		else
			phydev->mdix_ctrl = ETH_TP_MDI_X;
	} else {
		phydev->mdix_ctrl = ETH_TP_MDI_AUTO;
	}

	if (ret & MII_KSZ9131_AUTO_MDI_SET)
		phydev->mdix = ETH_TP_MDI;
	else
		phydev->mdix = ETH_TP_MDI_X;

	return 0;
}

static int ksz9131_config_mdix(struct phy_device *phydev, u8 ctrl)
{
	u16 val;

	switch (ctrl) {
	case ETH_TP_MDI:
		val = MII_KSZ9131_AUTO_MDIX_SWAP_OFF |
		      MII_KSZ9131_AUTO_MDI_SET;
		break;
	case ETH_TP_MDI_X:
		val = MII_KSZ9131_AUTO_MDIX_SWAP_OFF;
		break;
	case ETH_TP_MDI_AUTO:
		val = 0;
		break;
	default:
		return 0;
	}

	return phy_modify(phydev, MII_KSZ9131_AUTO_MDIX,
			  MII_KSZ9131_AUTO_MDIX_SWAP_OFF |
			  MII_KSZ9131_AUTO_MDI_SET, val);
}

static int ksz9131_read_status(struct phy_device *phydev)
{
	int ret;

	ret = ksz9131_mdix_update(phydev);
	if (ret < 0)
		return ret;

	return genphy_read_status(phydev);
}

static int ksz9131_config_aneg(struct phy_device *phydev)
{
	int ret;

	ret = ksz9131_config_mdix(phydev, phydev->mdix_ctrl);
	if (ret)
		return ret;

	return genphy_config_aneg(phydev);
}

static int ksz9477_get_features(struct phy_device *phydev)
{
	int ret;

	ret = genphy_read_abilities(phydev);
	if (ret)
		return ret;

	/* The "EEE control and capability 1" (Register 3.20) seems to be
	 * influenced by the "EEE advertisement 1" (Register 7.60). Changes
	 * on the 7.60 will affect 3.20. So, we need to construct our own list
	 * of caps.
	 * KSZ8563R should have 100BaseTX/Full only.
	 */
	linkmode_and(phydev->supported_eee, phydev->supported,
		     PHY_EEE_CAP1_FEATURES);

	return 0;
}

#define KSZ8873MLL_GLOBAL_CONTROL_4	0x06
#define KSZ8873MLL_GLOBAL_CONTROL_4_DUPLEX	BIT(6)
#define KSZ8873MLL_GLOBAL_CONTROL_4_SPEED	BIT(4)
static int ksz8873mll_read_status(struct phy_device *phydev)
{
	int regval;

	/* dummy read */
	regval = phy_read(phydev, KSZ8873MLL_GLOBAL_CONTROL_4);

	regval = phy_read(phydev, KSZ8873MLL_GLOBAL_CONTROL_4);

	if (regval & KSZ8873MLL_GLOBAL_CONTROL_4_DUPLEX)
		phydev->duplex = DUPLEX_HALF;
	else
		phydev->duplex = DUPLEX_FULL;

	if (regval & KSZ8873MLL_GLOBAL_CONTROL_4_SPEED)
		phydev->speed = SPEED_10;
	else
		phydev->speed = SPEED_100;

	phydev->link = 1;
	phydev->pause = phydev->asym_pause = 0;

	return 0;
}

static int ksz9031_get_features(struct phy_device *phydev)
{
	int ret;

	ret = genphy_read_abilities(phydev);
	if (ret < 0)
		return ret;

	/* Silicon Errata Sheet (DS80000691D or DS80000692D):
	 * Whenever the device's Asymmetric Pause capability is set to 1,
	 * link-up may fail after a link-up to link-down transition.
	 *
	 * The Errata Sheet is for ksz9031, but ksz9021 has the same issue
	 *
	 * Workaround:
	 * Do not enable the Asymmetric Pause capability bit.
	 */
	linkmode_clear_bit(ETHTOOL_LINK_MODE_Asym_Pause_BIT, phydev->supported);

	/* We force setting the Pause capability as the core will force the
	 * Asymmetric Pause capability to 1 otherwise.
	 */
	linkmode_set_bit(ETHTOOL_LINK_MODE_Pause_BIT, phydev->supported);

	return 0;
}

static int ksz9031_read_status(struct phy_device *phydev)
{
	int err;
	int regval;

	err = genphy_read_status(phydev);
	if (err)
		return err;

	/* Make sure the PHY is not broken. Read idle error count,
	 * and reset the PHY if it is maxed out.
	 */
	regval = phy_read(phydev, MII_STAT1000);
	if ((regval & 0xFF) == 0xFF) {
		phy_init_hw(phydev);
		phydev->link = 0;
		if (phydev->drv->config_intr && phy_interrupt_is_valid(phydev))
			phydev->drv->config_intr(phydev);
		return genphy_config_aneg(phydev);
	}

	return 0;
}

static int ksz9x31_cable_test_start(struct phy_device *phydev)
{
	struct kszphy_priv *priv = phydev->priv;
	int ret;

	/* KSZ9131RNX, DS00002841B-page 38, 4.14 LinkMD (R) Cable Diagnostic
	 * Prior to running the cable diagnostics, Auto-negotiation should
	 * be disabled, full duplex set and the link speed set to 1000Mbps
	 * via the Basic Control Register.
	 */
	ret = phy_modify(phydev, MII_BMCR,
			 BMCR_SPEED1000 | BMCR_FULLDPLX |
			 BMCR_ANENABLE | BMCR_SPEED100,
			 BMCR_SPEED1000 | BMCR_FULLDPLX);
	if (ret)
		return ret;

	/* KSZ9131RNX, DS00002841B-page 38, 4.14 LinkMD (R) Cable Diagnostic
	 * The Master-Slave configuration should be set to Slave by writing
	 * a value of 0x1000 to the Auto-Negotiation Master Slave Control
	 * Register.
	 */
	ret = phy_read(phydev, MII_CTRL1000);
	if (ret < 0)
		return ret;

	/* Cache these bits, they need to be restored once LinkMD finishes. */
	priv->vct_ctrl1000 = ret & (CTL1000_ENABLE_MASTER | CTL1000_AS_MASTER);
	ret &= ~(CTL1000_ENABLE_MASTER | CTL1000_AS_MASTER);
	ret |= CTL1000_ENABLE_MASTER;

	return phy_write(phydev, MII_CTRL1000, ret);
}

static int ksz9x31_cable_test_result_trans(u16 status)
{
	switch (FIELD_GET(KSZ9x31_LMD_VCT_ST_MASK, status)) {
	case KSZ9x31_LMD_VCT_ST_NORMAL:
		return ETHTOOL_A_CABLE_RESULT_CODE_OK;
	case KSZ9x31_LMD_VCT_ST_OPEN:
		return ETHTOOL_A_CABLE_RESULT_CODE_OPEN;
	case KSZ9x31_LMD_VCT_ST_SHORT:
		return ETHTOOL_A_CABLE_RESULT_CODE_SAME_SHORT;
	case KSZ9x31_LMD_VCT_ST_FAIL:
		fallthrough;
	default:
		return ETHTOOL_A_CABLE_RESULT_CODE_UNSPEC;
	}
}

static bool ksz9x31_cable_test_failed(u16 status)
{
	int stat = FIELD_GET(KSZ9x31_LMD_VCT_ST_MASK, status);

	return stat == KSZ9x31_LMD_VCT_ST_FAIL;
}

static bool ksz9x31_cable_test_fault_length_valid(u16 status)
{
	switch (FIELD_GET(KSZ9x31_LMD_VCT_ST_MASK, status)) {
	case KSZ9x31_LMD_VCT_ST_OPEN:
		fallthrough;
	case KSZ9x31_LMD_VCT_ST_SHORT:
		return true;
	}
	return false;
}

static int ksz9x31_cable_test_fault_length(struct phy_device *phydev, u16 stat)
{
	int dt = FIELD_GET(KSZ9x31_LMD_VCT_DATA_MASK, stat);

	/* KSZ9131RNX, DS00002841B-page 38, 4.14 LinkMD (R) Cable Diagnostic
	 *
	 * distance to fault = (VCT_DATA - 22) * 4 / cable propagation velocity
	 */
	if (phydev_id_compare(phydev, PHY_ID_KSZ9131))
		dt = clamp(dt - 22, 0, 255);

	return (dt * 400) / 10;
}

static int ksz9x31_cable_test_wait_for_completion(struct phy_device *phydev)
{
	int val, ret;

	ret = phy_read_poll_timeout(phydev, KSZ9x31_LMD, val,
				    !(val & KSZ9x31_LMD_VCT_EN),
				    30000, 100000, true);

	return ret < 0 ? ret : 0;
}

static int ksz9x31_cable_test_get_pair(int pair)
{
	static const int ethtool_pair[] = {
		ETHTOOL_A_CABLE_PAIR_A,
		ETHTOOL_A_CABLE_PAIR_B,
		ETHTOOL_A_CABLE_PAIR_C,
		ETHTOOL_A_CABLE_PAIR_D,
	};

	return ethtool_pair[pair];
}

static int ksz9x31_cable_test_one_pair(struct phy_device *phydev, int pair)
{
	int ret, val;

	/* KSZ9131RNX, DS00002841B-page 38, 4.14 LinkMD (R) Cable Diagnostic
	 * To test each individual cable pair, set the cable pair in the Cable
	 * Diagnostics Test Pair (VCT_PAIR[1:0]) field of the LinkMD Cable
	 * Diagnostic Register, along with setting the Cable Diagnostics Test
	 * Enable (VCT_EN) bit. The Cable Diagnostics Test Enable (VCT_EN) bit
	 * will self clear when the test is concluded.
	 */
	ret = phy_write(phydev, KSZ9x31_LMD,
			KSZ9x31_LMD_VCT_EN | KSZ9x31_LMD_VCT_PAIR(pair));
	if (ret)
		return ret;

	ret = ksz9x31_cable_test_wait_for_completion(phydev);
	if (ret)
		return ret;

	val = phy_read(phydev, KSZ9x31_LMD);
	if (val < 0)
		return val;

	if (ksz9x31_cable_test_failed(val))
		return -EAGAIN;

	ret = ethnl_cable_test_result(phydev,
				      ksz9x31_cable_test_get_pair(pair),
				      ksz9x31_cable_test_result_trans(val));
	if (ret)
		return ret;

	if (!ksz9x31_cable_test_fault_length_valid(val))
		return 0;

	return ethnl_cable_test_fault_length(phydev,
					     ksz9x31_cable_test_get_pair(pair),
					     ksz9x31_cable_test_fault_length(phydev, val));
}

static int ksz9x31_cable_test_get_status(struct phy_device *phydev,
					 bool *finished)
{
	struct kszphy_priv *priv = phydev->priv;
	unsigned long pair_mask = 0xf;
	int retries = 20;
	int pair, ret, rv;

	*finished = false;

	/* Try harder if link partner is active */
	while (pair_mask && retries--) {
		for_each_set_bit(pair, &pair_mask, 4) {
			ret = ksz9x31_cable_test_one_pair(phydev, pair);
			if (ret == -EAGAIN)
				continue;
			if (ret < 0)
				return ret;
			clear_bit(pair, &pair_mask);
		}
		/* If link partner is in autonegotiation mode it will send 2ms
		 * of FLPs with at least 6ms of silence.
		 * Add 2ms sleep to have better chances to hit this silence.
		 */
		if (pair_mask)
			usleep_range(2000, 3000);
	}

	/* Report remaining unfinished pair result as unknown. */
	for_each_set_bit(pair, &pair_mask, 4) {
		ret = ethnl_cable_test_result(phydev,
					      ksz9x31_cable_test_get_pair(pair),
					      ETHTOOL_A_CABLE_RESULT_CODE_UNSPEC);
	}

	*finished = true;

	/* Restore cached bits from before LinkMD got started. */
	rv = phy_modify(phydev, MII_CTRL1000,
			CTL1000_ENABLE_MASTER | CTL1000_AS_MASTER,
			priv->vct_ctrl1000);
	if (rv)
		return rv;

	return ret;
}

static int ksz8873mll_config_aneg(struct phy_device *phydev)
{
	return 0;
}

static int ksz886x_config_mdix(struct phy_device *phydev, u8 ctrl)
{
	u16 val;

	switch (ctrl) {
	case ETH_TP_MDI:
		val = KSZ886X_BMCR_DISABLE_AUTO_MDIX;
		break;
	case ETH_TP_MDI_X:
		/* Note: The naming of the bit KSZ886X_BMCR_FORCE_MDI is bit
		 * counter intuitive, the "-X" in "1 = Force MDI" in the data
		 * sheet seems to be missing:
		 * 1 = Force MDI (sic!) (transmit on RX+/RX- pins)
		 * 0 = Normal operation (transmit on TX+/TX- pins)
		 */
		val = KSZ886X_BMCR_DISABLE_AUTO_MDIX | KSZ886X_BMCR_FORCE_MDI;
		break;
	case ETH_TP_MDI_AUTO:
		val = 0;
		break;
	default:
		return 0;
	}

	return phy_modify(phydev, MII_BMCR,
			  KSZ886X_BMCR_HP_MDIX | KSZ886X_BMCR_FORCE_MDI |
			  KSZ886X_BMCR_DISABLE_AUTO_MDIX,
			  KSZ886X_BMCR_HP_MDIX | val);
}

static int ksz886x_config_aneg(struct phy_device *phydev)
{
	int ret;

	ret = genphy_config_aneg(phydev);
	if (ret)
		return ret;

	if (phydev->autoneg != AUTONEG_ENABLE) {
		/* When autonegotation is disabled, we need to manually force
		 * the link state. If we don't do this, the PHY will keep
		 * sending Fast Link Pulses (FLPs) which are part of the
		 * autonegotiation process. This is not desired when
		 * autonegotiation is off.
		 */
		ret = phy_set_bits(phydev, MII_KSZPHY_CTRL,
				   KSZ886X_CTRL_FORCE_LINK);
		if (ret)
			return ret;
	} else {
		/* If we had previously forced the link state, we need to
		 * clear KSZ886X_CTRL_FORCE_LINK bit now. Otherwise, the PHY
		 * will not perform autonegotiation.
		 */
		ret = phy_clear_bits(phydev, MII_KSZPHY_CTRL,
				     KSZ886X_CTRL_FORCE_LINK);
		if (ret)
			return ret;
	}

	/* The MDI-X configuration is automatically changed by the PHY after
	 * switching from autoneg off to on. So, take MDI-X configuration under
	 * own control and set it after autoneg configuration was done.
	 */
	return ksz886x_config_mdix(phydev, phydev->mdix_ctrl);
}

static int ksz886x_mdix_update(struct phy_device *phydev)
{
	int ret;

	ret = phy_read(phydev, MII_BMCR);
	if (ret < 0)
		return ret;

	if (ret & KSZ886X_BMCR_DISABLE_AUTO_MDIX) {
		if (ret & KSZ886X_BMCR_FORCE_MDI)
			phydev->mdix_ctrl = ETH_TP_MDI_X;
		else
			phydev->mdix_ctrl = ETH_TP_MDI;
	} else {
		phydev->mdix_ctrl = ETH_TP_MDI_AUTO;
	}

	ret = phy_read(phydev, MII_KSZPHY_CTRL);
	if (ret < 0)
		return ret;

	/* Same reverse logic as KSZ886X_BMCR_FORCE_MDI */
	if (ret & KSZ886X_CTRL_MDIX_STAT)
		phydev->mdix = ETH_TP_MDI_X;
	else
		phydev->mdix = ETH_TP_MDI;

	return 0;
}

static int ksz886x_read_status(struct phy_device *phydev)
{
	int ret;

	ret = ksz886x_mdix_update(phydev);
	if (ret < 0)
		return ret;

	return genphy_read_status(phydev);
}

struct ksz9477_errata_write {
	u8 dev_addr;
	u8 reg_addr;
	u16 val;
};

static const struct ksz9477_errata_write ksz9477_errata_writes[] = {
	 /* Register settings are needed to improve PHY receive performance */
	{0x01, 0x6f, 0xdd0b},
	{0x01, 0x8f, 0x6032},
	{0x01, 0x9d, 0x248c},
	{0x01, 0x75, 0x0060},
	{0x01, 0xd3, 0x7777},
	{0x1c, 0x06, 0x3008},
	{0x1c, 0x08, 0x2000},

	/* Transmit waveform amplitude can be improved (1000BASE-T, 100BASE-TX, 10BASE-Te) */
	{0x1c, 0x04, 0x00d0},

	/* Register settings are required to meet data sheet supply current specifications */
	{0x1c, 0x13, 0x6eff},
	{0x1c, 0x14, 0xe6ff},
	{0x1c, 0x15, 0x6eff},
	{0x1c, 0x16, 0xe6ff},
	{0x1c, 0x17, 0x00ff},
	{0x1c, 0x18, 0x43ff},
	{0x1c, 0x19, 0xc3ff},
	{0x1c, 0x1a, 0x6fff},
	{0x1c, 0x1b, 0x07ff},
	{0x1c, 0x1c, 0x0fff},
	{0x1c, 0x1d, 0xe7ff},
	{0x1c, 0x1e, 0xefff},
	{0x1c, 0x20, 0xeeee},
};

static int ksz9477_phy_errata(struct phy_device *phydev)
{
	int err;
	int i;

	/* Apply PHY settings to address errata listed in
	 * KSZ9477, KSZ9897, KSZ9896, KSZ9567, KSZ8565
	 * Silicon Errata and Data Sheet Clarification documents.
	 *
	 * Document notes: Before configuring the PHY MMD registers, it is
	 * necessary to set the PHY to 100 Mbps speed with auto-negotiation
	 * disabled by writing to register 0xN100-0xN101. After writing the
	 * MMD registers, and after all errata workarounds that involve PHY
	 * register settings, write register 0xN100-0xN101 again to enable
	 * and restart auto-negotiation.
	 */
	err = phy_write(phydev, MII_BMCR, BMCR_SPEED100 | BMCR_FULLDPLX);
	if (err)
		return err;

	for (i = 0; i < ARRAY_SIZE(ksz9477_errata_writes); ++i) {
		const struct ksz9477_errata_write *errata = &ksz9477_errata_writes[i];

		err = phy_write_mmd(phydev, errata->dev_addr, errata->reg_addr, errata->val);
		if (err)
			return err;
	}

	/* According to KSZ9477 Errata DS80000754C (Module 4) all EEE modes
	 * in this switch shall be regarded as broken.
	 */
	if (phydev->dev_flags & MICREL_NO_EEE)
		phydev->eee_broken_modes = -1;

	err = genphy_restart_aneg(phydev);
	if (err)
		return err;

	return err;
}

static int ksz9477_config_init(struct phy_device *phydev)
{
	int err;

	/* Only KSZ9897 family of switches needs this fix. */
	if ((phydev->phy_id & 0xf) == 1) {
		err = ksz9477_phy_errata(phydev);
		if (err)
			return err;
	}

	/* According to KSZ9477 Errata DS80000754C (Module 4) all EEE modes
	 * in this switch shall be regarded as broken.
	 */
	if (phydev->dev_flags & MICREL_NO_EEE)
		phydev->eee_broken_modes = -1;

	return kszphy_config_init(phydev);
}

static int kszphy_get_sset_count(struct phy_device *phydev)
{
	return ARRAY_SIZE(kszphy_hw_stats);
}

static void kszphy_get_strings(struct phy_device *phydev, u8 *data)
{
	int i;

	for (i = 0; i < ARRAY_SIZE(kszphy_hw_stats); i++) {
		strscpy(data + i * ETH_GSTRING_LEN,
			kszphy_hw_stats[i].string, ETH_GSTRING_LEN);
	}
}

static u64 kszphy_get_stat(struct phy_device *phydev, int i)
{
	struct kszphy_hw_stat stat = kszphy_hw_stats[i];
	struct kszphy_priv *priv = phydev->priv;
	int val;
	u64 ret;

	val = phy_read(phydev, stat.reg);
	if (val < 0) {
		ret = U64_MAX;
	} else {
		val = val & ((1 << stat.bits) - 1);
		priv->stats[i] += val;
		ret = priv->stats[i];
	}

	return ret;
}

static void kszphy_get_stats(struct phy_device *phydev,
			     struct ethtool_stats *stats, u64 *data)
{
	int i;

	for (i = 0; i < ARRAY_SIZE(kszphy_hw_stats); i++)
		data[i] = kszphy_get_stat(phydev, i);
}

static int kszphy_suspend(struct phy_device *phydev)
{
	/* Disable PHY Interrupts */
	if (phy_interrupt_is_valid(phydev)) {
		phydev->interrupts = PHY_INTERRUPT_DISABLED;
		if (phydev->drv->config_intr)
			phydev->drv->config_intr(phydev);
	}

	return genphy_suspend(phydev);
}

static void kszphy_parse_led_mode(struct phy_device *phydev)
{
	const struct kszphy_type *type = phydev->drv->driver_data;
	const struct device_node *np = phydev->mdio.dev.of_node;
	struct kszphy_priv *priv = phydev->priv;
	int ret;

	if (type && type->led_mode_reg) {
		ret = of_property_read_u32(np, "micrel,led-mode",
					   &priv->led_mode);

		if (ret)
			priv->led_mode = -1;

		if (priv->led_mode > 3) {
			phydev_err(phydev, "invalid led mode: 0x%02x\n",
				   priv->led_mode);
			priv->led_mode = -1;
		}
	} else {
		priv->led_mode = -1;
	}
}

static int kszphy_resume(struct phy_device *phydev)
{
	int ret;

	genphy_resume(phydev);

	/* After switching from power-down to normal mode, an internal global
	 * reset is automatically generated. Wait a minimum of 1 ms before
	 * read/write access to the PHY registers.
	 */
	usleep_range(1000, 2000);

	ret = kszphy_config_reset(phydev);
	if (ret)
		return ret;

	/* Enable PHY Interrupts */
	if (phy_interrupt_is_valid(phydev)) {
		phydev->interrupts = PHY_INTERRUPT_ENABLED;
		if (phydev->drv->config_intr)
			phydev->drv->config_intr(phydev);
	}

	return 0;
}

static int ksz9477_resume(struct phy_device *phydev)
{
	int ret;

	/* No need to initialize registers if not powered down. */
	ret = phy_read(phydev, MII_BMCR);
	if (ret < 0)
		return ret;
	if (!(ret & BMCR_PDOWN))
		return 0;

	genphy_resume(phydev);

	/* After switching from power-down to normal mode, an internal global
	 * reset is automatically generated. Wait a minimum of 1 ms before
	 * read/write access to the PHY registers.
	 */
	usleep_range(1000, 2000);

	/* Only KSZ9897 family of switches needs this fix. */
	if ((phydev->phy_id & 0xf) == 1) {
		ret = ksz9477_phy_errata(phydev);
		if (ret)
			return ret;
	}

	/* Enable PHY Interrupts */
	if (phy_interrupt_is_valid(phydev)) {
		phydev->interrupts = PHY_INTERRUPT_ENABLED;
		if (phydev->drv->config_intr)
			phydev->drv->config_intr(phydev);
	}

	return 0;
}

static int ksz8061_resume(struct phy_device *phydev)
{
	int ret;

	/* This function can be called twice when the Ethernet device is on. */
	ret = phy_read(phydev, MII_BMCR);
	if (ret < 0)
		return ret;
	if (!(ret & BMCR_PDOWN))
		return 0;

	genphy_resume(phydev);
	usleep_range(1000, 2000);

	/* Re-program the value after chip is reset. */
	ret = phy_write_mmd(phydev, MDIO_MMD_PMAPMD, MDIO_DEVID1, 0xB61A);
	if (ret)
		return ret;

	/* Enable PHY Interrupts */
	if (phy_interrupt_is_valid(phydev)) {
		phydev->interrupts = PHY_INTERRUPT_ENABLED;
		if (phydev->drv->config_intr)
			phydev->drv->config_intr(phydev);
	}

	return 0;
}

static int kszphy_probe(struct phy_device *phydev)
{
	const struct kszphy_type *type = phydev->drv->driver_data;
	const struct device_node *np = phydev->mdio.dev.of_node;
	struct kszphy_priv *priv;
	struct clk *clk;

	priv = devm_kzalloc(&phydev->mdio.dev, sizeof(*priv), GFP_KERNEL);
	if (!priv)
		return -ENOMEM;

	phydev->priv = priv;

	priv->type = type;

	kszphy_parse_led_mode(phydev);

	clk = devm_clk_get_optional_enabled(&phydev->mdio.dev, "rmii-ref");
	/* NOTE: clk may be NULL if building without CONFIG_HAVE_CLK */
	if (!IS_ERR_OR_NULL(clk)) {
		unsigned long rate = clk_get_rate(clk);
		bool rmii_ref_clk_sel_25_mhz;

		if (type)
			priv->rmii_ref_clk_sel = type->has_rmii_ref_clk_sel;
		rmii_ref_clk_sel_25_mhz = of_property_read_bool(np,
				"micrel,rmii-reference-clock-select-25-mhz");

		if (rate > 24500000 && rate < 25500000) {
			priv->rmii_ref_clk_sel_val = rmii_ref_clk_sel_25_mhz;
		} else if (rate > 49500000 && rate < 50500000) {
			priv->rmii_ref_clk_sel_val = !rmii_ref_clk_sel_25_mhz;
		} else {
			phydev_err(phydev, "Clock rate out of range: %ld\n",
				   rate);
			return -EINVAL;
		}
	} else if (!clk) {
		/* unnamed clock from the generic ethernet-phy binding */
		clk = devm_clk_get_optional_enabled(&phydev->mdio.dev, NULL);
		if (IS_ERR(clk))
			return PTR_ERR(clk);
	}

	if (ksz8041_fiber_mode(phydev))
		phydev->port = PORT_FIBRE;

	/* Support legacy board-file configuration */
	if (phydev->dev_flags & MICREL_PHY_50MHZ_CLK) {
		priv->rmii_ref_clk_sel = true;
		priv->rmii_ref_clk_sel_val = true;
	}

	return 0;
}

static int lan8814_cable_test_start(struct phy_device *phydev)
{
	/* If autoneg is enabled, we won't be able to test cross pair
	 * short. In this case, the PHY will "detect" a link and
	 * confuse the internal state machine - disable auto neg here.
	 * Set the speed to 1000mbit and full duplex.
	 */
	return phy_modify(phydev, MII_BMCR, BMCR_ANENABLE | BMCR_SPEED100,
			  BMCR_SPEED1000 | BMCR_FULLDPLX);
}

static int ksz886x_cable_test_start(struct phy_device *phydev)
{
	if (phydev->dev_flags & MICREL_KSZ8_P1_ERRATA)
		return -EOPNOTSUPP;

	/* If autoneg is enabled, we won't be able to test cross pair
	 * short. In this case, the PHY will "detect" a link and
	 * confuse the internal state machine - disable auto neg here.
	 * If autoneg is disabled, we should set the speed to 10mbit.
	 */
	return phy_clear_bits(phydev, MII_BMCR, BMCR_ANENABLE | BMCR_SPEED100);
}

static __always_inline int ksz886x_cable_test_result_trans(u16 status, u16 mask)
{
	switch (FIELD_GET(mask, status)) {
	case KSZ8081_LMD_STAT_NORMAL:
		return ETHTOOL_A_CABLE_RESULT_CODE_OK;
	case KSZ8081_LMD_STAT_SHORT:
		return ETHTOOL_A_CABLE_RESULT_CODE_SAME_SHORT;
	case KSZ8081_LMD_STAT_OPEN:
		return ETHTOOL_A_CABLE_RESULT_CODE_OPEN;
	case KSZ8081_LMD_STAT_FAIL:
		fallthrough;
	default:
		return ETHTOOL_A_CABLE_RESULT_CODE_UNSPEC;
	}
}

static __always_inline bool ksz886x_cable_test_failed(u16 status, u16 mask)
{
	return FIELD_GET(mask, status) ==
		KSZ8081_LMD_STAT_FAIL;
}

static __always_inline bool ksz886x_cable_test_fault_length_valid(u16 status, u16 mask)
{
	switch (FIELD_GET(mask, status)) {
	case KSZ8081_LMD_STAT_OPEN:
		fallthrough;
	case KSZ8081_LMD_STAT_SHORT:
		return true;
	}
	return false;
}

static __always_inline int ksz886x_cable_test_fault_length(struct phy_device *phydev,
							   u16 status, u16 data_mask)
{
	int dt;

	/* According to the data sheet the distance to the fault is
	 * DELTA_TIME * 0.4 meters for ksz phys.
	 * (DELTA_TIME - 22) * 0.8 for lan8814 phy.
	 */
	dt = FIELD_GET(data_mask, status);

	if (phydev_id_compare(phydev, PHY_ID_LAN8814))
		return ((dt - 22) * 800) / 10;
	else
		return (dt * 400) / 10;
}

static int ksz886x_cable_test_wait_for_completion(struct phy_device *phydev)
{
	const struct kszphy_type *type = phydev->drv->driver_data;
	int val, ret;

	ret = phy_read_poll_timeout(phydev, type->cable_diag_reg, val,
				    !(val & KSZ8081_LMD_ENABLE_TEST),
				    30000, 100000, true);

	return ret < 0 ? ret : 0;
}

static int lan8814_cable_test_one_pair(struct phy_device *phydev, int pair)
{
	static const int ethtool_pair[] = { ETHTOOL_A_CABLE_PAIR_A,
					    ETHTOOL_A_CABLE_PAIR_B,
					    ETHTOOL_A_CABLE_PAIR_C,
					    ETHTOOL_A_CABLE_PAIR_D,
					  };
	u32 fault_length;
	int ret;
	int val;

	val = KSZ8081_LMD_ENABLE_TEST;
	val = val | (pair << LAN8814_PAIR_BIT_SHIFT);

	ret = phy_write(phydev, LAN8814_CABLE_DIAG, val);
	if (ret < 0)
		return ret;

	ret = ksz886x_cable_test_wait_for_completion(phydev);
	if (ret)
		return ret;

	val = phy_read(phydev, LAN8814_CABLE_DIAG);
	if (val < 0)
		return val;

	if (ksz886x_cable_test_failed(val, LAN8814_CABLE_DIAG_STAT_MASK))
		return -EAGAIN;

	ret = ethnl_cable_test_result(phydev, ethtool_pair[pair],
				      ksz886x_cable_test_result_trans(val,
								      LAN8814_CABLE_DIAG_STAT_MASK
								      ));
	if (ret)
		return ret;

	if (!ksz886x_cable_test_fault_length_valid(val, LAN8814_CABLE_DIAG_STAT_MASK))
		return 0;

	fault_length = ksz886x_cable_test_fault_length(phydev, val,
						       LAN8814_CABLE_DIAG_VCT_DATA_MASK);

	return ethnl_cable_test_fault_length(phydev, ethtool_pair[pair], fault_length);
}

static int ksz886x_cable_test_one_pair(struct phy_device *phydev, int pair)
{
	static const int ethtool_pair[] = {
		ETHTOOL_A_CABLE_PAIR_A,
		ETHTOOL_A_CABLE_PAIR_B,
	};
	int ret, val, mdix;
	u32 fault_length;

	/* There is no way to choice the pair, like we do one ksz9031.
	 * We can workaround this limitation by using the MDI-X functionality.
	 */
	if (pair == 0)
		mdix = ETH_TP_MDI;
	else
		mdix = ETH_TP_MDI_X;

	switch (phydev->phy_id & MICREL_PHY_ID_MASK) {
	case PHY_ID_KSZ8081:
		ret = ksz8081_config_mdix(phydev, mdix);
		break;
	case PHY_ID_KSZ886X:
		ret = ksz886x_config_mdix(phydev, mdix);
		break;
	default:
		ret = -ENODEV;
	}

	if (ret)
		return ret;

	/* Now we are ready to fire. This command will send a 100ns pulse
	 * to the pair.
	 */
	ret = phy_write(phydev, KSZ8081_LMD, KSZ8081_LMD_ENABLE_TEST);
	if (ret)
		return ret;

	ret = ksz886x_cable_test_wait_for_completion(phydev);
	if (ret)
		return ret;

	val = phy_read(phydev, KSZ8081_LMD);
	if (val < 0)
		return val;

	if (ksz886x_cable_test_failed(val, KSZ8081_LMD_STAT_MASK))
		return -EAGAIN;

	ret = ethnl_cable_test_result(phydev, ethtool_pair[pair],
				      ksz886x_cable_test_result_trans(val, KSZ8081_LMD_STAT_MASK));
	if (ret)
		return ret;

	if (!ksz886x_cable_test_fault_length_valid(val, KSZ8081_LMD_STAT_MASK))
		return 0;

	fault_length = ksz886x_cable_test_fault_length(phydev, val, KSZ8081_LMD_DELTA_TIME_MASK);

	return ethnl_cable_test_fault_length(phydev, ethtool_pair[pair], fault_length);
}

static int ksz886x_cable_test_get_status(struct phy_device *phydev,
					 bool *finished)
{
	const struct kszphy_type *type = phydev->drv->driver_data;
	unsigned long pair_mask = type->pair_mask;
	int retries = 20;
	int ret = 0;
	int pair;

	*finished = false;

	/* Try harder if link partner is active */
	while (pair_mask && retries--) {
		for_each_set_bit(pair, &pair_mask, 4) {
			if (type->cable_diag_reg == LAN8814_CABLE_DIAG)
				ret = lan8814_cable_test_one_pair(phydev, pair);
			else
				ret = ksz886x_cable_test_one_pair(phydev, pair);
			if (ret == -EAGAIN)
				continue;
			if (ret < 0)
				return ret;
			clear_bit(pair, &pair_mask);
		}
		/* If link partner is in autonegotiation mode it will send 2ms
		 * of FLPs with at least 6ms of silence.
		 * Add 2ms sleep to have better chances to hit this silence.
		 */
		if (pair_mask)
			msleep(2);
	}

	*finished = true;

	return ret;
}

#define LAN_EXT_PAGE_ACCESS_CONTROL			0x16
#define LAN_EXT_PAGE_ACCESS_ADDRESS_DATA		0x17
#define LAN_EXT_PAGE_ACCESS_CTRL_EP_FUNC		0x4000

#define LAN8814_QSGMII_SOFT_RESET			0x43
#define LAN8814_QSGMII_SOFT_RESET_BIT			BIT(0)
#define LAN8814_QSGMII_PCS1G_ANEG_CONFIG		0x13
#define LAN8814_QSGMII_PCS1G_ANEG_CONFIG_ANEG_ENA	BIT(3)
#define LAN8814_ALIGN_SWAP				0x4a
#define LAN8814_ALIGN_TX_A_B_SWAP			0x1
#define LAN8814_ALIGN_TX_A_B_SWAP_MASK			GENMASK(2, 0)

#define LAN8804_ALIGN_SWAP				0x4a
#define LAN8804_ALIGN_TX_A_B_SWAP			0x1
#define LAN8804_ALIGN_TX_A_B_SWAP_MASK			GENMASK(2, 0)
#define LAN8814_CLOCK_MANAGEMENT			0xd
#define LAN8814_LINK_QUALITY				0x8e

static int lanphy_read_page_reg(struct phy_device *phydev, int page, u32 addr)
{
	int data;

	phy_lock_mdio_bus(phydev);
	__phy_write(phydev, LAN_EXT_PAGE_ACCESS_CONTROL, page);
	__phy_write(phydev, LAN_EXT_PAGE_ACCESS_ADDRESS_DATA, addr);
	__phy_write(phydev, LAN_EXT_PAGE_ACCESS_CONTROL,
		    (page | LAN_EXT_PAGE_ACCESS_CTRL_EP_FUNC));
	data = __phy_read(phydev, LAN_EXT_PAGE_ACCESS_ADDRESS_DATA);
	phy_unlock_mdio_bus(phydev);

	return data;
}

static int lanphy_write_page_reg(struct phy_device *phydev, int page, u16 addr,
				 u16 val)
{
	phy_lock_mdio_bus(phydev);
	__phy_write(phydev, LAN_EXT_PAGE_ACCESS_CONTROL, page);
	__phy_write(phydev, LAN_EXT_PAGE_ACCESS_ADDRESS_DATA, addr);
	__phy_write(phydev, LAN_EXT_PAGE_ACCESS_CONTROL,
		    page | LAN_EXT_PAGE_ACCESS_CTRL_EP_FUNC);

	val = __phy_write(phydev, LAN_EXT_PAGE_ACCESS_ADDRESS_DATA, val);
	if (val != 0)
		phydev_err(phydev, "Error: phy_write has returned error %d\n",
			   val);
	phy_unlock_mdio_bus(phydev);
	return val;
}

static int lan8814_config_ts_intr(struct phy_device *phydev, bool enable)
{
	u16 val = 0;

	if (enable)
		val = PTP_TSU_INT_EN_PTP_TX_TS_EN_ |
		      PTP_TSU_INT_EN_PTP_TX_TS_OVRFL_EN_ |
		      PTP_TSU_INT_EN_PTP_RX_TS_EN_ |
		      PTP_TSU_INT_EN_PTP_RX_TS_OVRFL_EN_;

	return lanphy_write_page_reg(phydev, 5, PTP_TSU_INT_EN, val);
}

static void lan8814_ptp_rx_ts_get(struct phy_device *phydev,
				  u32 *seconds, u32 *nano_seconds, u16 *seq_id)
{
	*seconds = lanphy_read_page_reg(phydev, 5, PTP_RX_INGRESS_SEC_HI);
	*seconds = (*seconds << 16) |
		   lanphy_read_page_reg(phydev, 5, PTP_RX_INGRESS_SEC_LO);

	*nano_seconds = lanphy_read_page_reg(phydev, 5, PTP_RX_INGRESS_NS_HI);
	*nano_seconds = ((*nano_seconds & 0x3fff) << 16) |
			lanphy_read_page_reg(phydev, 5, PTP_RX_INGRESS_NS_LO);

	*seq_id = lanphy_read_page_reg(phydev, 5, PTP_RX_MSG_HEADER2);
}

static void lan8814_ptp_tx_ts_get(struct phy_device *phydev,
				  u32 *seconds, u32 *nano_seconds, u16 *seq_id)
{
	*seconds = lanphy_read_page_reg(phydev, 5, PTP_TX_EGRESS_SEC_HI);
	*seconds = *seconds << 16 |
		   lanphy_read_page_reg(phydev, 5, PTP_TX_EGRESS_SEC_LO);

	*nano_seconds = lanphy_read_page_reg(phydev, 5, PTP_TX_EGRESS_NS_HI);
	*nano_seconds = ((*nano_seconds & 0x3fff) << 16) |
			lanphy_read_page_reg(phydev, 5, PTP_TX_EGRESS_NS_LO);

	*seq_id = lanphy_read_page_reg(phydev, 5, PTP_TX_MSG_HEADER2);
}

static int lan8814_ts_info(struct mii_timestamper *mii_ts, struct ethtool_ts_info *info)
{
	struct kszphy_ptp_priv *ptp_priv = container_of(mii_ts, struct kszphy_ptp_priv, mii_ts);
	struct phy_device *phydev = ptp_priv->phydev;
	struct lan8814_shared_priv *shared = phydev->shared->priv;

	info->so_timestamping = SOF_TIMESTAMPING_TX_HARDWARE |
				SOF_TIMESTAMPING_RX_HARDWARE |
				SOF_TIMESTAMPING_RAW_HARDWARE;

	info->phc_index = ptp_clock_index(shared->ptp_clock);

	info->tx_types =
		(1 << HWTSTAMP_TX_OFF) |
		(1 << HWTSTAMP_TX_ON) |
		(1 << HWTSTAMP_TX_ONESTEP_SYNC);

	info->rx_filters =
		(1 << HWTSTAMP_FILTER_NONE) |
		(1 << HWTSTAMP_FILTER_PTP_V1_L4_EVENT) |
		(1 << HWTSTAMP_FILTER_PTP_V2_L4_EVENT) |
		(1 << HWTSTAMP_FILTER_PTP_V2_L2_EVENT) |
		(1 << HWTSTAMP_FILTER_PTP_V2_EVENT);

	return 0;
}

static void lan8814_flush_fifo(struct phy_device *phydev, bool egress)
{
	int i;

	for (i = 0; i < FIFO_SIZE; ++i)
		lanphy_read_page_reg(phydev, 5,
				     egress ? PTP_TX_MSG_HEADER2 : PTP_RX_MSG_HEADER2);

	/* Read to clear overflow status bit */
	lanphy_read_page_reg(phydev, 5, PTP_TSU_INT_STS);
}

static int lan8814_hwtstamp(struct mii_timestamper *mii_ts,
			    struct kernel_hwtstamp_config *config,
			    struct netlink_ext_ack *extack)
{
	struct kszphy_ptp_priv *ptp_priv =
			  container_of(mii_ts, struct kszphy_ptp_priv, mii_ts);
	struct lan8814_ptp_rx_ts *rx_ts, *tmp;
	int txcfg = 0, rxcfg = 0;
	int pkt_ts_enable;
	int tx_mod;

	ptp_priv->hwts_tx_type = config->tx_type;
	ptp_priv->rx_filter = config->rx_filter;

	switch (config->rx_filter) {
	case HWTSTAMP_FILTER_NONE:
		ptp_priv->layer = 0;
		ptp_priv->version = 0;
		break;
	case HWTSTAMP_FILTER_PTP_V2_L4_EVENT:
	case HWTSTAMP_FILTER_PTP_V2_L4_SYNC:
	case HWTSTAMP_FILTER_PTP_V2_L4_DELAY_REQ:
		ptp_priv->layer = PTP_CLASS_L4;
		ptp_priv->version = PTP_CLASS_V2;
		break;
	case HWTSTAMP_FILTER_PTP_V2_L2_EVENT:
	case HWTSTAMP_FILTER_PTP_V2_L2_SYNC:
	case HWTSTAMP_FILTER_PTP_V2_L2_DELAY_REQ:
		ptp_priv->layer = PTP_CLASS_L2;
		ptp_priv->version = PTP_CLASS_V2;
		break;
	case HWTSTAMP_FILTER_PTP_V2_EVENT:
	case HWTSTAMP_FILTER_PTP_V2_SYNC:
	case HWTSTAMP_FILTER_PTP_V2_DELAY_REQ:
		ptp_priv->layer = PTP_CLASS_L4 | PTP_CLASS_L2;
		ptp_priv->version = PTP_CLASS_V2;
		break;
	default:
		return -ERANGE;
	}

	if (ptp_priv->layer & PTP_CLASS_L2) {
		rxcfg = PTP_RX_PARSE_CONFIG_LAYER2_EN_;
		txcfg = PTP_TX_PARSE_CONFIG_LAYER2_EN_;
	} else if (ptp_priv->layer & PTP_CLASS_L4) {
		rxcfg |= PTP_RX_PARSE_CONFIG_IPV4_EN_ | PTP_RX_PARSE_CONFIG_IPV6_EN_;
		txcfg |= PTP_TX_PARSE_CONFIG_IPV4_EN_ | PTP_TX_PARSE_CONFIG_IPV6_EN_;
	}
	lanphy_write_page_reg(ptp_priv->phydev, 5, PTP_RX_PARSE_CONFIG, rxcfg);
	lanphy_write_page_reg(ptp_priv->phydev, 5, PTP_TX_PARSE_CONFIG, txcfg);

	pkt_ts_enable = PTP_TIMESTAMP_EN_SYNC_ | PTP_TIMESTAMP_EN_DREQ_ |
			PTP_TIMESTAMP_EN_PDREQ_ | PTP_TIMESTAMP_EN_PDRES_;
	lanphy_write_page_reg(ptp_priv->phydev, 5, PTP_RX_TIMESTAMP_EN, pkt_ts_enable);
	lanphy_write_page_reg(ptp_priv->phydev, 5, PTP_TX_TIMESTAMP_EN, pkt_ts_enable);

	tx_mod = lanphy_read_page_reg(ptp_priv->phydev, 5, PTP_TX_MOD);
	if (ptp_priv->hwts_tx_type == HWTSTAMP_TX_ONESTEP_SYNC) {
		lanphy_write_page_reg(ptp_priv->phydev, 5, PTP_TX_MOD,
				      tx_mod | PTP_TX_MOD_TX_PTP_SYNC_TS_INSERT_);
	} else if (ptp_priv->hwts_tx_type == HWTSTAMP_TX_ON) {
		lanphy_write_page_reg(ptp_priv->phydev, 5, PTP_TX_MOD,
				      tx_mod & ~PTP_TX_MOD_TX_PTP_SYNC_TS_INSERT_);
	}

	if (config->rx_filter != HWTSTAMP_FILTER_NONE)
		lan8814_config_ts_intr(ptp_priv->phydev, true);
	else
		lan8814_config_ts_intr(ptp_priv->phydev, false);

<<<<<<< HEAD
	mutex_lock(&shared->shared_lock);
	if (config->rx_filter != HWTSTAMP_FILTER_NONE)
		shared->ref++;
	else
		shared->ref--;

	if (shared->ref)
		lanphy_write_page_reg(ptp_priv->phydev, 4, PTP_CMD_CTL,
				      PTP_CMD_CTL_PTP_ENABLE_);
	else
		lanphy_write_page_reg(ptp_priv->phydev, 4, PTP_CMD_CTL,
				      PTP_CMD_CTL_PTP_DISABLE_);
	mutex_unlock(&shared->shared_lock);

=======
>>>>>>> 0c383648
	/* In case of multiple starts and stops, these needs to be cleared */
	list_for_each_entry_safe(rx_ts, tmp, &ptp_priv->rx_ts_list, list) {
		list_del(&rx_ts->list);
		kfree(rx_ts);
	}
	skb_queue_purge(&ptp_priv->rx_queue);
	skb_queue_purge(&ptp_priv->tx_queue);

	lan8814_flush_fifo(ptp_priv->phydev, false);
	lan8814_flush_fifo(ptp_priv->phydev, true);

	return 0;
}

static void lan8814_txtstamp(struct mii_timestamper *mii_ts,
			     struct sk_buff *skb, int type)
{
	struct kszphy_ptp_priv *ptp_priv = container_of(mii_ts, struct kszphy_ptp_priv, mii_ts);

	switch (ptp_priv->hwts_tx_type) {
	case HWTSTAMP_TX_ONESTEP_SYNC:
		if (ptp_msg_is_sync(skb, type)) {
			kfree_skb(skb);
			return;
		}
		fallthrough;
	case HWTSTAMP_TX_ON:
		skb_shinfo(skb)->tx_flags |= SKBTX_IN_PROGRESS;
		skb_queue_tail(&ptp_priv->tx_queue, skb);
		break;
	case HWTSTAMP_TX_OFF:
	default:
		kfree_skb(skb);
		break;
	}
}

static bool lan8814_get_sig_rx(struct sk_buff *skb, u16 *sig)
{
	struct ptp_header *ptp_header;
	u32 type;

	skb_push(skb, ETH_HLEN);
	type = ptp_classify_raw(skb);
	ptp_header = ptp_parse_header(skb, type);
	skb_pull_inline(skb, ETH_HLEN);

	if (!ptp_header)
		return false;

	*sig = (__force u16)(ntohs(ptp_header->sequence_id));
	return true;
}

static bool lan8814_match_rx_skb(struct kszphy_ptp_priv *ptp_priv,
				 struct sk_buff *skb)
{
	struct skb_shared_hwtstamps *shhwtstamps;
	struct lan8814_ptp_rx_ts *rx_ts, *tmp;
	unsigned long flags;
	bool ret = false;
	u16 skb_sig;

	if (!lan8814_get_sig_rx(skb, &skb_sig))
		return ret;

	/* Iterate over all RX timestamps and match it with the received skbs */
	spin_lock_irqsave(&ptp_priv->rx_ts_lock, flags);
	list_for_each_entry_safe(rx_ts, tmp, &ptp_priv->rx_ts_list, list) {
		/* Check if we found the signature we were looking for. */
		if (memcmp(&skb_sig, &rx_ts->seq_id, sizeof(rx_ts->seq_id)))
			continue;

		shhwtstamps = skb_hwtstamps(skb);
		memset(shhwtstamps, 0, sizeof(*shhwtstamps));
		shhwtstamps->hwtstamp = ktime_set(rx_ts->seconds,
						  rx_ts->nsec);
		list_del(&rx_ts->list);
		kfree(rx_ts);

		ret = true;
		break;
	}
	spin_unlock_irqrestore(&ptp_priv->rx_ts_lock, flags);

	if (ret)
		netif_rx(skb);
	return ret;
}

static bool lan8814_rxtstamp(struct mii_timestamper *mii_ts, struct sk_buff *skb, int type)
{
	struct kszphy_ptp_priv *ptp_priv =
			container_of(mii_ts, struct kszphy_ptp_priv, mii_ts);

	if (ptp_priv->rx_filter == HWTSTAMP_FILTER_NONE ||
	    type == PTP_CLASS_NONE)
		return false;

	if ((type & ptp_priv->version) == 0 || (type & ptp_priv->layer) == 0)
		return false;

	/* If we failed to match then add it to the queue for when the timestamp
	 * will come
	 */
	if (!lan8814_match_rx_skb(ptp_priv, skb))
		skb_queue_tail(&ptp_priv->rx_queue, skb);

	return true;
}

static void lan8814_ptp_clock_set(struct phy_device *phydev,
				  time64_t sec, u32 nsec)
{
	lanphy_write_page_reg(phydev, 4, PTP_CLOCK_SET_SEC_LO, lower_16_bits(sec));
	lanphy_write_page_reg(phydev, 4, PTP_CLOCK_SET_SEC_MID, upper_16_bits(sec));
	lanphy_write_page_reg(phydev, 4, PTP_CLOCK_SET_SEC_HI, upper_32_bits(sec));
	lanphy_write_page_reg(phydev, 4, PTP_CLOCK_SET_NS_LO, lower_16_bits(nsec));
	lanphy_write_page_reg(phydev, 4, PTP_CLOCK_SET_NS_HI, upper_16_bits(nsec));

	lanphy_write_page_reg(phydev, 4, PTP_CMD_CTL, PTP_CMD_CTL_PTP_CLOCK_LOAD_);
}

static void lan8814_ptp_clock_get(struct phy_device *phydev,
				  time64_t *sec, u32 *nsec)
{
	lanphy_write_page_reg(phydev, 4, PTP_CMD_CTL, PTP_CMD_CTL_PTP_CLOCK_READ_);

	*sec = lanphy_read_page_reg(phydev, 4, PTP_CLOCK_READ_SEC_HI);
	*sec <<= 16;
	*sec |= lanphy_read_page_reg(phydev, 4, PTP_CLOCK_READ_SEC_MID);
	*sec <<= 16;
	*sec |= lanphy_read_page_reg(phydev, 4, PTP_CLOCK_READ_SEC_LO);

	*nsec = lanphy_read_page_reg(phydev, 4, PTP_CLOCK_READ_NS_HI);
	*nsec <<= 16;
	*nsec |= lanphy_read_page_reg(phydev, 4, PTP_CLOCK_READ_NS_LO);
}

static int lan8814_ptpci_gettime64(struct ptp_clock_info *ptpci,
				   struct timespec64 *ts)
{
	struct lan8814_shared_priv *shared = container_of(ptpci, struct lan8814_shared_priv,
							  ptp_clock_info);
	struct phy_device *phydev = shared->phydev;
	u32 nano_seconds;
	time64_t seconds;

	mutex_lock(&shared->shared_lock);
	lan8814_ptp_clock_get(phydev, &seconds, &nano_seconds);
	mutex_unlock(&shared->shared_lock);
	ts->tv_sec = seconds;
	ts->tv_nsec = nano_seconds;

	return 0;
}

static int lan8814_ptpci_settime64(struct ptp_clock_info *ptpci,
				   const struct timespec64 *ts)
{
	struct lan8814_shared_priv *shared = container_of(ptpci, struct lan8814_shared_priv,
							  ptp_clock_info);
	struct phy_device *phydev = shared->phydev;

	mutex_lock(&shared->shared_lock);
	lan8814_ptp_clock_set(phydev, ts->tv_sec, ts->tv_nsec);
	mutex_unlock(&shared->shared_lock);

	return 0;
}

static void lan8814_ptp_set_target(struct phy_device *phydev, int event,
				   s64 start_sec, u32 start_nsec)
{
	/* Set the start time */
	lanphy_write_page_reg(phydev, 4, LAN8814_PTP_CLOCK_TARGET_SEC_LO(event),
			      lower_16_bits(start_sec));
	lanphy_write_page_reg(phydev, 4, LAN8814_PTP_CLOCK_TARGET_SEC_HI(event),
			      upper_16_bits(start_sec));

	lanphy_write_page_reg(phydev, 4, LAN8814_PTP_CLOCK_TARGET_NS_LO(event),
			      lower_16_bits(start_nsec));
	lanphy_write_page_reg(phydev, 4, LAN8814_PTP_CLOCK_TARGET_NS_HI(event),
			      upper_16_bits(start_nsec) & 0x3fff);
}

static void lan8814_ptp_update_target(struct phy_device *phydev, time64_t sec)
{
	lan8814_ptp_set_target(phydev, LAN8814_EVENT_A,
			       sec + LAN8814_BUFFER_TIME, 0);
	lan8814_ptp_set_target(phydev, LAN8814_EVENT_B,
			       sec + LAN8814_BUFFER_TIME, 0);
}

static void lan8814_ptp_clock_step(struct phy_device *phydev,
				   s64 time_step_ns)
{
	u32 nano_seconds_step;
	u64 abs_time_step_ns;
	time64_t set_seconds;
	u32 nano_seconds;
	u32 remainder;
	s32 seconds;

	if (time_step_ns >  15000000000LL) {
		/* convert to clock set */
		lan8814_ptp_clock_get(phydev, &set_seconds, &nano_seconds);
		set_seconds += div_u64_rem(time_step_ns, 1000000000LL,
					   &remainder);
		nano_seconds += remainder;
		if (nano_seconds >= 1000000000) {
			set_seconds++;
			nano_seconds -= 1000000000;
		}
		lan8814_ptp_clock_set(phydev, set_seconds, nano_seconds);
<<<<<<< HEAD
=======
		lan8814_ptp_update_target(phydev, set_seconds);
>>>>>>> 0c383648
		return;
	} else if (time_step_ns < -15000000000LL) {
		/* convert to clock set */
		time_step_ns = -time_step_ns;

		lan8814_ptp_clock_get(phydev, &set_seconds, &nano_seconds);
		set_seconds -= div_u64_rem(time_step_ns, 1000000000LL,
					   &remainder);
		nano_seconds_step = remainder;
		if (nano_seconds < nano_seconds_step) {
			set_seconds--;
			nano_seconds += 1000000000;
		}
		nano_seconds -= nano_seconds_step;
		lan8814_ptp_clock_set(phydev, set_seconds, nano_seconds);
<<<<<<< HEAD
=======
		lan8814_ptp_update_target(phydev, set_seconds);
>>>>>>> 0c383648
		return;
	}

	/* do clock step */
	if (time_step_ns >= 0) {
		abs_time_step_ns = (u64)time_step_ns;
		seconds = (s32)div_u64_rem(abs_time_step_ns, 1000000000,
					   &remainder);
		nano_seconds = remainder;
	} else {
		abs_time_step_ns = (u64)(-time_step_ns);
		seconds = -((s32)div_u64_rem(abs_time_step_ns, 1000000000,
			    &remainder));
		nano_seconds = remainder;
		if (nano_seconds > 0) {
			/* subtracting nano seconds is not allowed
			 * convert to subtracting from seconds,
			 * and adding to nanoseconds
			 */
			seconds--;
			nano_seconds = (1000000000 - nano_seconds);
		}
	}

	if (nano_seconds > 0) {
		/* add 8 ns to cover the likely normal increment */
		nano_seconds += 8;
	}

	if (nano_seconds >= 1000000000) {
		/* carry into seconds */
		seconds++;
		nano_seconds -= 1000000000;
	}

	while (seconds) {
		u32 nsec;

		if (seconds > 0) {
			u32 adjustment_value = (u32)seconds;
			u16 adjustment_value_lo, adjustment_value_hi;

			if (adjustment_value > 0xF)
				adjustment_value = 0xF;

			adjustment_value_lo = adjustment_value & 0xffff;
			adjustment_value_hi = (adjustment_value >> 16) & 0x3fff;

			lanphy_write_page_reg(phydev, 4, PTP_LTC_STEP_ADJ_LO,
					      adjustment_value_lo);
			lanphy_write_page_reg(phydev, 4, PTP_LTC_STEP_ADJ_HI,
					      PTP_LTC_STEP_ADJ_DIR_ |
					      adjustment_value_hi);
			seconds -= ((s32)adjustment_value);

			lan8814_ptp_clock_get(phydev, &set_seconds, &nsec);
			set_seconds -= adjustment_value;
			lan8814_ptp_update_target(phydev, set_seconds);
		} else {
			u32 adjustment_value = (u32)(-seconds);
			u16 adjustment_value_lo, adjustment_value_hi;

			if (adjustment_value > 0xF)
				adjustment_value = 0xF;

			adjustment_value_lo = adjustment_value & 0xffff;
			adjustment_value_hi = (adjustment_value >> 16) & 0x3fff;

			lanphy_write_page_reg(phydev, 4, PTP_LTC_STEP_ADJ_LO,
					      adjustment_value_lo);
			lanphy_write_page_reg(phydev, 4, PTP_LTC_STEP_ADJ_HI,
					      adjustment_value_hi);
			seconds += ((s32)adjustment_value);

			lan8814_ptp_clock_get(phydev, &set_seconds, &nsec);
			set_seconds += adjustment_value;
			lan8814_ptp_update_target(phydev, set_seconds);
		}
		lanphy_write_page_reg(phydev, 4, PTP_CMD_CTL,
				      PTP_CMD_CTL_PTP_LTC_STEP_SEC_);
	}
	if (nano_seconds) {
		u16 nano_seconds_lo;
		u16 nano_seconds_hi;

		nano_seconds_lo = nano_seconds & 0xffff;
		nano_seconds_hi = (nano_seconds >> 16) & 0x3fff;

		lanphy_write_page_reg(phydev, 4, PTP_LTC_STEP_ADJ_LO,
				      nano_seconds_lo);
		lanphy_write_page_reg(phydev, 4, PTP_LTC_STEP_ADJ_HI,
				      PTP_LTC_STEP_ADJ_DIR_ |
				      nano_seconds_hi);
		lanphy_write_page_reg(phydev, 4, PTP_CMD_CTL,
				      PTP_CMD_CTL_PTP_LTC_STEP_NSEC_);
	}
}

static int lan8814_ptpci_adjtime(struct ptp_clock_info *ptpci, s64 delta)
{
	struct lan8814_shared_priv *shared = container_of(ptpci, struct lan8814_shared_priv,
							  ptp_clock_info);
	struct phy_device *phydev = shared->phydev;

	mutex_lock(&shared->shared_lock);
	lan8814_ptp_clock_step(phydev, delta);
	mutex_unlock(&shared->shared_lock);

	return 0;
}

static int lan8814_ptpci_adjfine(struct ptp_clock_info *ptpci, long scaled_ppm)
{
	struct lan8814_shared_priv *shared = container_of(ptpci, struct lan8814_shared_priv,
							  ptp_clock_info);
	struct phy_device *phydev = shared->phydev;
	u16 kszphy_rate_adj_lo, kszphy_rate_adj_hi;
	bool positive = true;
	u32 kszphy_rate_adj;

	if (scaled_ppm < 0) {
		scaled_ppm = -scaled_ppm;
		positive = false;
	}

	kszphy_rate_adj = LAN8814_1PPM_FORMAT * (scaled_ppm >> 16);
	kszphy_rate_adj += (LAN8814_1PPM_FORMAT * (0xffff & scaled_ppm)) >> 16;

	kszphy_rate_adj_lo = kszphy_rate_adj & 0xffff;
	kszphy_rate_adj_hi = (kszphy_rate_adj >> 16) & 0x3fff;

	if (positive)
		kszphy_rate_adj_hi |= PTP_CLOCK_RATE_ADJ_DIR_;

	mutex_lock(&shared->shared_lock);
	lanphy_write_page_reg(phydev, 4, PTP_CLOCK_RATE_ADJ_HI, kszphy_rate_adj_hi);
	lanphy_write_page_reg(phydev, 4, PTP_CLOCK_RATE_ADJ_LO, kszphy_rate_adj_lo);
	mutex_unlock(&shared->shared_lock);

	return 0;
}

<<<<<<< HEAD
=======
static void lan8814_ptp_set_reload(struct phy_device *phydev, int event,
				   s64 period_sec, u32 period_nsec)
{
	lanphy_write_page_reg(phydev, 4,
			      LAN8814_PTP_CLOCK_TARGET_RELOAD_SEC_LO(event),
			      lower_16_bits(period_sec));
	lanphy_write_page_reg(phydev, 4,
			      LAN8814_PTP_CLOCK_TARGET_RELOAD_SEC_HI(event),
			      upper_16_bits(period_sec));

	lanphy_write_page_reg(phydev, 4,
			      LAN8814_PTP_CLOCK_TARGET_RELOAD_NS_LO(event),
			      lower_16_bits(period_nsec));
	lanphy_write_page_reg(phydev, 4,
			      LAN8814_PTP_CLOCK_TARGET_RELOAD_NS_HI(event),
			      upper_16_bits(period_nsec) & 0x3fff);
}

static void lan8814_ptp_enable_event(struct phy_device *phydev, int event,
				     int pulse_width)
{
	u16 val;

	val = lanphy_read_page_reg(phydev, 4, LAN8814_PTP_GENERAL_CONFIG);
	/* Set the pulse width of the event */
	val &= ~(LAN8814_PTP_GENERAL_CONFIG_LTC_EVENT_MASK(event));
	/* Make sure that the target clock will be incremented each time when
	 * local time reaches or pass it
	 */
	val |= LAN8814_PTP_GENERAL_CONFIG_LTC_EVENT_SET(event, pulse_width);
	val &= ~(LAN8814_PTP_GENERAL_CONFIG_RELOAD_ADD_X(event));
	/* Set the polarity high */
	val |= LAN8814_PTP_GENERAL_CONFIG_POLARITY_X(event);
	lanphy_write_page_reg(phydev, 4, LAN8814_PTP_GENERAL_CONFIG, val);
}

static void lan8814_ptp_disable_event(struct phy_device *phydev, int event)
{
	u16 val;

	/* Set target to too far in the future, effectively disabling it */
	lan8814_ptp_set_target(phydev, event, 0xFFFFFFFF, 0);

	/* And then reload once it recheas the target */
	val = lanphy_read_page_reg(phydev, 4, LAN8814_PTP_GENERAL_CONFIG);
	val |= LAN8814_PTP_GENERAL_CONFIG_RELOAD_ADD_X(event);
	lanphy_write_page_reg(phydev, 4, LAN8814_PTP_GENERAL_CONFIG, val);
}

static void lan8814_ptp_perout_off(struct phy_device *phydev, int pin)
{
	u16 val;

	/* Disable gpio alternate function,
	 * 1: select as gpio,
	 * 0: select alt func
	 */
	val = lanphy_read_page_reg(phydev, 4, LAN8814_GPIO_EN_ADDR(pin));
	val |= LAN8814_GPIO_EN_BIT(pin);
	lanphy_write_page_reg(phydev, 4, LAN8814_GPIO_EN_ADDR(pin), val);

	val = lanphy_read_page_reg(phydev, 4, LAN8814_GPIO_DIR_ADDR(pin));
	val &= ~LAN8814_GPIO_DIR_BIT(pin);
	lanphy_write_page_reg(phydev, 4, LAN8814_GPIO_DIR_ADDR(pin), val);

	val = lanphy_read_page_reg(phydev, 4, LAN8814_GPIO_BUF_ADDR(pin));
	val &= ~LAN8814_GPIO_BUF_BIT(pin);
	lanphy_write_page_reg(phydev, 4, LAN8814_GPIO_BUF_ADDR(pin), val);
}

static void lan8814_ptp_perout_on(struct phy_device *phydev, int pin)
{
	int val;

	/* Set as gpio output */
	val = lanphy_read_page_reg(phydev, 4, LAN8814_GPIO_DIR_ADDR(pin));
	val |= LAN8814_GPIO_DIR_BIT(pin);
	lanphy_write_page_reg(phydev, 4, LAN8814_GPIO_DIR_ADDR(pin), val);

	/* Enable gpio 0:for alternate function, 1:gpio */
	val = lanphy_read_page_reg(phydev, 4, LAN8814_GPIO_EN_ADDR(pin));
	val &= ~LAN8814_GPIO_EN_BIT(pin);
	lanphy_write_page_reg(phydev, 4, LAN8814_GPIO_EN_ADDR(pin), val);

	/* Set buffer type to push pull */
	val = lanphy_read_page_reg(phydev, 4, LAN8814_GPIO_BUF_ADDR(pin));
	val |= LAN8814_GPIO_BUF_BIT(pin);
	lanphy_write_page_reg(phydev, 4, LAN8814_GPIO_BUF_ADDR(pin), val);
}

static int lan8814_ptp_perout(struct ptp_clock_info *ptpci,
			      struct ptp_clock_request *rq, int on)
{
	struct lan8814_shared_priv *shared = container_of(ptpci, struct lan8814_shared_priv,
							  ptp_clock_info);
	struct phy_device *phydev = shared->phydev;
	struct timespec64 ts_on, ts_period;
	s64 on_nsec, period_nsec;
	int pulse_width;
	int pin, event;

	/* Reject requests with unsupported flags */
	if (rq->perout.flags & ~PTP_PEROUT_DUTY_CYCLE)
		return -EOPNOTSUPP;

	mutex_lock(&shared->shared_lock);
	event = rq->perout.index;
	pin = ptp_find_pin(shared->ptp_clock, PTP_PF_PEROUT, event);
	if (pin < 0 || pin >= LAN8814_PTP_PEROUT_NUM) {
		mutex_unlock(&shared->shared_lock);
		return -EBUSY;
	}

	if (!on) {
		lan8814_ptp_perout_off(phydev, pin);
		lan8814_ptp_disable_event(phydev, event);
		mutex_unlock(&shared->shared_lock);
		return 0;
	}

	ts_on.tv_sec = rq->perout.on.sec;
	ts_on.tv_nsec = rq->perout.on.nsec;
	on_nsec = timespec64_to_ns(&ts_on);

	ts_period.tv_sec = rq->perout.period.sec;
	ts_period.tv_nsec = rq->perout.period.nsec;
	period_nsec = timespec64_to_ns(&ts_period);

	if (period_nsec < 200) {
		pr_warn_ratelimited("%s: perout period too small, minimum is 200 nsec\n",
				    phydev_name(phydev));
		mutex_unlock(&shared->shared_lock);
		return -EOPNOTSUPP;
	}

	if (on_nsec >= period_nsec) {
		pr_warn_ratelimited("%s: pulse width must be smaller than period\n",
				    phydev_name(phydev));
		mutex_unlock(&shared->shared_lock);
		return -EINVAL;
	}

	switch (on_nsec) {
	case 200000000:
		pulse_width = LAN8841_PTP_GENERAL_CONFIG_LTC_EVENT_200MS;
		break;
	case 100000000:
		pulse_width = LAN8841_PTP_GENERAL_CONFIG_LTC_EVENT_100MS;
		break;
	case 50000000:
		pulse_width = LAN8841_PTP_GENERAL_CONFIG_LTC_EVENT_50MS;
		break;
	case 10000000:
		pulse_width = LAN8841_PTP_GENERAL_CONFIG_LTC_EVENT_10MS;
		break;
	case 5000000:
		pulse_width = LAN8841_PTP_GENERAL_CONFIG_LTC_EVENT_5MS;
		break;
	case 1000000:
		pulse_width = LAN8841_PTP_GENERAL_CONFIG_LTC_EVENT_1MS;
		break;
	case 500000:
		pulse_width = LAN8841_PTP_GENERAL_CONFIG_LTC_EVENT_500US;
		break;
	case 100000:
		pulse_width = LAN8841_PTP_GENERAL_CONFIG_LTC_EVENT_100US;
		break;
	case 50000:
		pulse_width = LAN8841_PTP_GENERAL_CONFIG_LTC_EVENT_50US;
		break;
	case 10000:
		pulse_width = LAN8841_PTP_GENERAL_CONFIG_LTC_EVENT_10US;
		break;
	case 5000:
		pulse_width = LAN8841_PTP_GENERAL_CONFIG_LTC_EVENT_5US;
		break;
	case 1000:
		pulse_width = LAN8841_PTP_GENERAL_CONFIG_LTC_EVENT_1US;
		break;
	case 500:
		pulse_width = LAN8841_PTP_GENERAL_CONFIG_LTC_EVENT_500NS;
		break;
	case 100:
		pulse_width = LAN8841_PTP_GENERAL_CONFIG_LTC_EVENT_100NS;
		break;
	default:
		pr_warn_ratelimited("%s: Use default duty cycle of 100ns\n",
				    phydev_name(phydev));
		pulse_width = LAN8841_PTP_GENERAL_CONFIG_LTC_EVENT_100NS;
		break;
	}

	/* Configure to pulse every period */
	lan8814_ptp_enable_event(phydev, event, pulse_width);
	lan8814_ptp_set_target(phydev, event, rq->perout.start.sec,
			       rq->perout.start.nsec);
	lan8814_ptp_set_reload(phydev, event, rq->perout.period.sec,
			       rq->perout.period.nsec);
	lan8814_ptp_perout_on(phydev, pin);
	mutex_unlock(&shared->shared_lock);

	return 0;
}

static void lan8814_ptp_extts_on(struct phy_device *phydev, int pin, u32 flags)
{
	u16 tmp;

	/* Set as gpio input */
	tmp = lanphy_read_page_reg(phydev, 4, LAN8814_GPIO_DIR_ADDR(pin));
	tmp &= ~LAN8814_GPIO_DIR_BIT(pin);
	lanphy_write_page_reg(phydev, 4, LAN8814_GPIO_DIR_ADDR(pin), tmp);

	/* Map the pin to ltc pin 0 of the capture map registers */
	tmp = lanphy_read_page_reg(phydev, 4, PTP_GPIO_CAP_MAP_LO);
	tmp |= pin;
	lanphy_write_page_reg(phydev, 4, PTP_GPIO_CAP_MAP_LO, tmp);

	/* Enable capture on the edges of the ltc pin */
	tmp = lanphy_read_page_reg(phydev, 4, PTP_GPIO_CAP_EN);
	if (flags & PTP_RISING_EDGE)
		tmp |= PTP_GPIO_CAP_EN_GPIO_RE_CAPTURE_ENABLE(0);
	if (flags & PTP_FALLING_EDGE)
		tmp |= PTP_GPIO_CAP_EN_GPIO_FE_CAPTURE_ENABLE(0);
	lanphy_write_page_reg(phydev, 4, PTP_GPIO_CAP_EN, tmp);

	/* Enable interrupt top interrupt */
	tmp = lanphy_read_page_reg(phydev, 4, PTP_COMMON_INT_ENA);
	tmp |= PTP_COMMON_INT_ENA_GPIO_CAP_EN;
	lanphy_write_page_reg(phydev, 4, PTP_COMMON_INT_ENA, tmp);
}

static void lan8814_ptp_extts_off(struct phy_device *phydev, int pin)
{
	u16 tmp;

	/* Set as gpio out */
	tmp = lanphy_read_page_reg(phydev, 4, LAN8814_GPIO_DIR_ADDR(pin));
	tmp |= LAN8814_GPIO_DIR_BIT(pin);
	lanphy_write_page_reg(phydev, 4, LAN8814_GPIO_DIR_ADDR(pin), tmp);

	/* Enable alternate, 0:for alternate function, 1:gpio */
	tmp = lanphy_read_page_reg(phydev, 4, LAN8814_GPIO_EN_ADDR(pin));
	tmp &= ~LAN8814_GPIO_EN_BIT(pin);
	lanphy_write_page_reg(phydev, 4, LAN8814_GPIO_EN_ADDR(pin), tmp);

	/* Clear the mapping of pin to registers 0 of the capture registers */
	tmp = lanphy_read_page_reg(phydev, 4, PTP_GPIO_CAP_MAP_LO);
	tmp &= ~GENMASK(3, 0);
	lanphy_write_page_reg(phydev, 4, PTP_GPIO_CAP_MAP_LO, tmp);

	/* Disable capture on both of the edges */
	tmp = lanphy_read_page_reg(phydev, 4, PTP_GPIO_CAP_EN);
	tmp &= ~PTP_GPIO_CAP_EN_GPIO_RE_CAPTURE_ENABLE(pin);
	tmp &= ~PTP_GPIO_CAP_EN_GPIO_FE_CAPTURE_ENABLE(pin);
	lanphy_write_page_reg(phydev, 4, PTP_GPIO_CAP_EN, tmp);

	/* Disable interrupt top interrupt */
	tmp = lanphy_read_page_reg(phydev, 4, PTP_COMMON_INT_ENA);
	tmp &= ~PTP_COMMON_INT_ENA_GPIO_CAP_EN;
	lanphy_write_page_reg(phydev, 4, PTP_COMMON_INT_ENA, tmp);
}

static int lan8814_ptp_extts(struct ptp_clock_info *ptpci,
			     struct ptp_clock_request *rq, int on)
{
	struct lan8814_shared_priv *shared = container_of(ptpci, struct lan8814_shared_priv,
							  ptp_clock_info);
	struct phy_device *phydev = shared->phydev;
	int pin;

	if (rq->extts.flags & ~(PTP_ENABLE_FEATURE |
				PTP_EXTTS_EDGES |
				PTP_STRICT_FLAGS))
		return -EOPNOTSUPP;

	pin = ptp_find_pin(shared->ptp_clock, PTP_PF_EXTTS,
			   rq->extts.index);
	if (pin == -1 || pin != LAN8814_PTP_EXTTS_NUM)
		return -EINVAL;

	mutex_lock(&shared->shared_lock);
	if (on)
		lan8814_ptp_extts_on(phydev, pin, rq->extts.flags);
	else
		lan8814_ptp_extts_off(phydev, pin);

	mutex_unlock(&shared->shared_lock);

	return 0;
}

static int lan8814_ptpci_enable(struct ptp_clock_info *ptpci,
				struct ptp_clock_request *rq, int on)
{
	switch (rq->type) {
	case PTP_CLK_REQ_PEROUT:
		return lan8814_ptp_perout(ptpci, rq, on);
	case PTP_CLK_REQ_EXTTS:
		return lan8814_ptp_extts(ptpci, rq, on);
	default:
		return -EINVAL;
	}
}

static int lan8814_ptpci_verify(struct ptp_clock_info *ptp, unsigned int pin,
				enum ptp_pin_function func, unsigned int chan)
{
	switch (func) {
	case PTP_PF_NONE:
	case PTP_PF_PEROUT:
		/* Only pins 0 and 1 can generate perout signals. And for pin 0
		 * there is only chan 0 (event A) and for pin 1 there is only
		 * chan 1 (event B)
		 */
		if (pin >= LAN8814_PTP_PEROUT_NUM || pin != chan)
			return -1;
		break;
	case PTP_PF_EXTTS:
		if (pin != LAN8814_PTP_EXTTS_NUM)
			return -1;
		break;
	default:
		return -1;
	}

	return 0;
}

>>>>>>> 0c383648
static bool lan8814_get_sig_tx(struct sk_buff *skb, u16 *sig)
{
	struct ptp_header *ptp_header;
	u32 type;

	type = ptp_classify_raw(skb);
	ptp_header = ptp_parse_header(skb, type);

	if (!ptp_header)
		return false;

	*sig = (__force u16)(ntohs(ptp_header->sequence_id));
	return true;
}

static void lan8814_match_tx_skb(struct kszphy_ptp_priv *ptp_priv,
				 u32 seconds, u32 nsec, u16 seq_id)
{
	struct skb_shared_hwtstamps shhwtstamps;
	struct sk_buff *skb, *skb_tmp;
	unsigned long flags;
	bool ret = false;
	u16 skb_sig;

	spin_lock_irqsave(&ptp_priv->tx_queue.lock, flags);
	skb_queue_walk_safe(&ptp_priv->tx_queue, skb, skb_tmp) {
		if (!lan8814_get_sig_tx(skb, &skb_sig))
			continue;

		if (memcmp(&skb_sig, &seq_id, sizeof(seq_id)))
			continue;

		__skb_unlink(skb, &ptp_priv->tx_queue);
		ret = true;
		break;
	}
	spin_unlock_irqrestore(&ptp_priv->tx_queue.lock, flags);

	if (ret) {
		memset(&shhwtstamps, 0, sizeof(shhwtstamps));
		shhwtstamps.hwtstamp = ktime_set(seconds, nsec);
		skb_complete_tx_timestamp(skb, &shhwtstamps);
	}
}

static void lan8814_dequeue_tx_skb(struct kszphy_ptp_priv *ptp_priv)
{
	struct phy_device *phydev = ptp_priv->phydev;
	u32 seconds, nsec;
	u16 seq_id;

	lan8814_ptp_tx_ts_get(phydev, &seconds, &nsec, &seq_id);
	lan8814_match_tx_skb(ptp_priv, seconds, nsec, seq_id);
}

static void lan8814_get_tx_ts(struct kszphy_ptp_priv *ptp_priv)
{
	struct phy_device *phydev = ptp_priv->phydev;
	u32 reg;

	do {
		lan8814_dequeue_tx_skb(ptp_priv);

		/* If other timestamps are available in the FIFO,
		 * process them.
		 */
		reg = lanphy_read_page_reg(phydev, 5, PTP_CAP_INFO);
	} while (PTP_CAP_INFO_TX_TS_CNT_GET_(reg) > 0);
}

static bool lan8814_match_skb(struct kszphy_ptp_priv *ptp_priv,
			      struct lan8814_ptp_rx_ts *rx_ts)
{
	struct skb_shared_hwtstamps *shhwtstamps;
	struct sk_buff *skb, *skb_tmp;
	unsigned long flags;
	bool ret = false;
	u16 skb_sig;

	spin_lock_irqsave(&ptp_priv->rx_queue.lock, flags);
	skb_queue_walk_safe(&ptp_priv->rx_queue, skb, skb_tmp) {
		if (!lan8814_get_sig_rx(skb, &skb_sig))
			continue;

		if (memcmp(&skb_sig, &rx_ts->seq_id, sizeof(rx_ts->seq_id)))
			continue;

		__skb_unlink(skb, &ptp_priv->rx_queue);

		ret = true;
		break;
	}
	spin_unlock_irqrestore(&ptp_priv->rx_queue.lock, flags);

	if (ret) {
		shhwtstamps = skb_hwtstamps(skb);
		memset(shhwtstamps, 0, sizeof(*shhwtstamps));
		shhwtstamps->hwtstamp = ktime_set(rx_ts->seconds, rx_ts->nsec);
		netif_rx(skb);
	}

	return ret;
}

static void lan8814_match_rx_ts(struct kszphy_ptp_priv *ptp_priv,
				struct lan8814_ptp_rx_ts *rx_ts)
{
	unsigned long flags;

	/* If we failed to match the skb add it to the queue for when
	 * the frame will come
	 */
	if (!lan8814_match_skb(ptp_priv, rx_ts)) {
		spin_lock_irqsave(&ptp_priv->rx_ts_lock, flags);
		list_add(&rx_ts->list, &ptp_priv->rx_ts_list);
		spin_unlock_irqrestore(&ptp_priv->rx_ts_lock, flags);
	} else {
		kfree(rx_ts);
	}
}

static void lan8814_get_rx_ts(struct kszphy_ptp_priv *ptp_priv)
{
	struct phy_device *phydev = ptp_priv->phydev;
	struct lan8814_ptp_rx_ts *rx_ts;
	u32 reg;

	do {
		rx_ts = kzalloc(sizeof(*rx_ts), GFP_KERNEL);
		if (!rx_ts)
			return;

		lan8814_ptp_rx_ts_get(phydev, &rx_ts->seconds, &rx_ts->nsec,
				      &rx_ts->seq_id);
		lan8814_match_rx_ts(ptp_priv, rx_ts);

		/* If other timestamps are available in the FIFO,
		 * process them.
		 */
		reg = lanphy_read_page_reg(phydev, 5, PTP_CAP_INFO);
	} while (PTP_CAP_INFO_RX_TS_CNT_GET_(reg) > 0);
}

static void lan8814_handle_ptp_interrupt(struct phy_device *phydev, u16 status)
{
	struct kszphy_priv *priv = phydev->priv;
	struct kszphy_ptp_priv *ptp_priv = &priv->ptp_priv;

	if (status & PTP_TSU_INT_STS_PTP_TX_TS_EN_)
		lan8814_get_tx_ts(ptp_priv);

	if (status & PTP_TSU_INT_STS_PTP_RX_TS_EN_)
		lan8814_get_rx_ts(ptp_priv);

	if (status & PTP_TSU_INT_STS_PTP_TX_TS_OVRFL_INT_) {
		lan8814_flush_fifo(phydev, true);
		skb_queue_purge(&ptp_priv->tx_queue);
	}

	if (status & PTP_TSU_INT_STS_PTP_RX_TS_OVRFL_INT_) {
		lan8814_flush_fifo(phydev, false);
		skb_queue_purge(&ptp_priv->rx_queue);
	}
}

static int lan8814_gpio_process_cap(struct lan8814_shared_priv *shared)
{
	struct phy_device *phydev = shared->phydev;
	struct ptp_clock_event ptp_event = {0};
	unsigned long nsec;
	s64 sec;
	u16 tmp;

	/* This is 0 because whatever was the input pin it was mapped it to
	 * ltc gpio pin 0
	 */
	tmp = lanphy_read_page_reg(phydev, 4, PTP_GPIO_SEL);
	tmp |= PTP_GPIO_SEL_GPIO_SEL(0);
	lanphy_write_page_reg(phydev, 4, PTP_GPIO_SEL, tmp);

	tmp = lanphy_read_page_reg(phydev, 4, PTP_GPIO_CAP_STS);
	if (!(tmp & PTP_GPIO_CAP_STS_PTP_GPIO_RE_STS(0)) &&
	    !(tmp & PTP_GPIO_CAP_STS_PTP_GPIO_FE_STS(0)))
		return -1;

	if (tmp & BIT(0)) {
		sec = lanphy_read_page_reg(phydev, 4, PTP_GPIO_RE_LTC_SEC_HI_CAP);
		sec <<= 16;
		sec |= lanphy_read_page_reg(phydev, 4, PTP_GPIO_RE_LTC_SEC_LO_CAP);

		nsec = lanphy_read_page_reg(phydev, 4, PTP_GPIO_RE_LTC_NS_HI_CAP) & 0x3fff;
		nsec <<= 16;
		nsec |= lanphy_read_page_reg(phydev, 4, PTP_GPIO_RE_LTC_NS_LO_CAP);
	} else {
		sec = lanphy_read_page_reg(phydev, 4, PTP_GPIO_FE_LTC_SEC_HI_CAP);
		sec <<= 16;
		sec |= lanphy_read_page_reg(phydev, 4, PTP_GPIO_FE_LTC_SEC_LO_CAP);

		nsec = lanphy_read_page_reg(phydev, 4, PTP_GPIO_FE_LTC_NS_HI_CAP) & 0x3fff;
		nsec <<= 16;
		nsec |= lanphy_read_page_reg(phydev, 4, PTP_GPIO_RE_LTC_NS_LO_CAP);
	}

	ptp_event.index = 0;
	ptp_event.timestamp = ktime_set(sec, nsec);
	ptp_event.type = PTP_CLOCK_EXTTS;
	ptp_clock_event(shared->ptp_clock, &ptp_event);

	return 0;
}

static int lan8814_handle_gpio_interrupt(struct phy_device *phydev, u16 status)
{
	struct lan8814_shared_priv *shared = phydev->shared->priv;
	int ret;

	mutex_lock(&shared->shared_lock);
	ret = lan8814_gpio_process_cap(shared);
	mutex_unlock(&shared->shared_lock);

	return ret;
}

static int lan8804_config_init(struct phy_device *phydev)
{
	int val;

	/* MDI-X setting for swap A,B transmit */
	val = lanphy_read_page_reg(phydev, 2, LAN8804_ALIGN_SWAP);
	val &= ~LAN8804_ALIGN_TX_A_B_SWAP_MASK;
	val |= LAN8804_ALIGN_TX_A_B_SWAP;
	lanphy_write_page_reg(phydev, 2, LAN8804_ALIGN_SWAP, val);

	/* Make sure that the PHY will not stop generating the clock when the
	 * link partner goes down
	 */
	lanphy_write_page_reg(phydev, 31, LAN8814_CLOCK_MANAGEMENT, 0x27e);
	lanphy_read_page_reg(phydev, 1, LAN8814_LINK_QUALITY);

	return 0;
}

static irqreturn_t lan8804_handle_interrupt(struct phy_device *phydev)
{
	int status;

	status = phy_read(phydev, LAN8814_INTS);
	if (status < 0) {
		phy_error(phydev);
		return IRQ_NONE;
	}

	if (status > 0)
		phy_trigger_machine(phydev);

	return IRQ_HANDLED;
}

#define LAN8804_OUTPUT_CONTROL			25
#define LAN8804_OUTPUT_CONTROL_INTR_BUFFER	BIT(14)
#define LAN8804_CONTROL				31
#define LAN8804_CONTROL_INTR_POLARITY		BIT(14)

static int lan8804_config_intr(struct phy_device *phydev)
{
	int err;

	/* This is an internal PHY of lan966x and is not possible to change the
	 * polarity on the GIC found in lan966x, therefore change the polarity
	 * of the interrupt in the PHY from being active low instead of active
	 * high.
	 */
	phy_write(phydev, LAN8804_CONTROL, LAN8804_CONTROL_INTR_POLARITY);

	/* By default interrupt buffer is open-drain in which case the interrupt
	 * can be active only low. Therefore change the interrupt buffer to be
	 * push-pull to be able to change interrupt polarity
	 */
	phy_write(phydev, LAN8804_OUTPUT_CONTROL,
		  LAN8804_OUTPUT_CONTROL_INTR_BUFFER);

	if (phydev->interrupts == PHY_INTERRUPT_ENABLED) {
		err = phy_read(phydev, LAN8814_INTS);
		if (err < 0)
			return err;

		err = phy_write(phydev, LAN8814_INTC, LAN8814_INT_LINK);
		if (err)
			return err;
	} else {
		err = phy_write(phydev, LAN8814_INTC, 0);
		if (err)
			return err;

		err = phy_read(phydev, LAN8814_INTS);
		if (err < 0)
			return err;
	}

	return 0;
}

static irqreturn_t lan8814_handle_interrupt(struct phy_device *phydev)
{
	int ret = IRQ_NONE;
	int irq_status;

	irq_status = phy_read(phydev, LAN8814_INTS);
	if (irq_status < 0) {
		phy_error(phydev);
		return IRQ_NONE;
	}

	if (irq_status & LAN8814_INT_LINK) {
		phy_trigger_machine(phydev);
		ret = IRQ_HANDLED;
	}

	while (true) {
		irq_status = lanphy_read_page_reg(phydev, 5, PTP_TSU_INT_STS);
		if (!irq_status)
			break;

		lan8814_handle_ptp_interrupt(phydev, irq_status);
		ret = IRQ_HANDLED;
	}

	if (!lan8814_handle_gpio_interrupt(phydev, irq_status))
		ret = IRQ_HANDLED;

	return ret;
}

static int lan8814_ack_interrupt(struct phy_device *phydev)
{
	/* bit[12..0] int status, which is a read and clear register. */
	int rc;

	rc = phy_read(phydev, LAN8814_INTS);

	return (rc < 0) ? rc : 0;
}

static int lan8814_config_intr(struct phy_device *phydev)
{
	int err;

	lanphy_write_page_reg(phydev, 4, LAN8814_INTR_CTRL_REG,
			      LAN8814_INTR_CTRL_REG_POLARITY |
			      LAN8814_INTR_CTRL_REG_INTR_ENABLE);

	/* enable / disable interrupts */
	if (phydev->interrupts == PHY_INTERRUPT_ENABLED) {
		err = lan8814_ack_interrupt(phydev);
		if (err)
			return err;

		err = phy_write(phydev, LAN8814_INTC, LAN8814_INT_LINK);
	} else {
		err = phy_write(phydev, LAN8814_INTC, 0);
		if (err)
			return err;

		err = lan8814_ack_interrupt(phydev);
	}

	return err;
}

static void lan8814_ptp_init(struct phy_device *phydev)
{
	struct kszphy_priv *priv = phydev->priv;
	struct kszphy_ptp_priv *ptp_priv = &priv->ptp_priv;
	u32 temp;

	if (!IS_ENABLED(CONFIG_PTP_1588_CLOCK) ||
	    !IS_ENABLED(CONFIG_NETWORK_PHY_TIMESTAMPING))
		return;

	lanphy_write_page_reg(phydev, 5, TSU_HARD_RESET, TSU_HARD_RESET_);

	temp = lanphy_read_page_reg(phydev, 5, PTP_TX_MOD);
	temp |= PTP_TX_MOD_BAD_UDPV4_CHKSUM_FORCE_FCS_DIS_;
	lanphy_write_page_reg(phydev, 5, PTP_TX_MOD, temp);

	temp = lanphy_read_page_reg(phydev, 5, PTP_RX_MOD);
	temp |= PTP_RX_MOD_BAD_UDPV4_CHKSUM_FORCE_FCS_DIS_;
	lanphy_write_page_reg(phydev, 5, PTP_RX_MOD, temp);

	lanphy_write_page_reg(phydev, 5, PTP_RX_PARSE_CONFIG, 0);
	lanphy_write_page_reg(phydev, 5, PTP_TX_PARSE_CONFIG, 0);

	/* Removing default registers configs related to L2 and IP */
	lanphy_write_page_reg(phydev, 5, PTP_TX_PARSE_L2_ADDR_EN, 0);
	lanphy_write_page_reg(phydev, 5, PTP_RX_PARSE_L2_ADDR_EN, 0);
	lanphy_write_page_reg(phydev, 5, PTP_TX_PARSE_IP_ADDR_EN, 0);
	lanphy_write_page_reg(phydev, 5, PTP_RX_PARSE_IP_ADDR_EN, 0);

	/* Disable checking for minorVersionPTP field */
	lanphy_write_page_reg(phydev, 5, PTP_RX_VERSION,
			      PTP_MAX_VERSION(0xff) | PTP_MIN_VERSION(0x0));
	lanphy_write_page_reg(phydev, 5, PTP_TX_VERSION,
			      PTP_MAX_VERSION(0xff) | PTP_MIN_VERSION(0x0));

	skb_queue_head_init(&ptp_priv->tx_queue);
	skb_queue_head_init(&ptp_priv->rx_queue);
	INIT_LIST_HEAD(&ptp_priv->rx_ts_list);
	spin_lock_init(&ptp_priv->rx_ts_lock);

	ptp_priv->phydev = phydev;

	ptp_priv->mii_ts.rxtstamp = lan8814_rxtstamp;
	ptp_priv->mii_ts.txtstamp = lan8814_txtstamp;
	ptp_priv->mii_ts.hwtstamp = lan8814_hwtstamp;
	ptp_priv->mii_ts.ts_info  = lan8814_ts_info;

	phydev->mii_ts = &ptp_priv->mii_ts;
}

static int lan8814_ptp_probe_once(struct phy_device *phydev)
{
	struct lan8814_shared_priv *shared = phydev->shared->priv;

	/* Initialise shared lock for clock*/
	mutex_init(&shared->shared_lock);

	shared->pin_config = devm_kmalloc_array(&phydev->mdio.dev,
						LAN8814_PTP_GPIO_NUM,
						sizeof(*shared->pin_config),
						GFP_KERNEL);
	if (!shared->pin_config)
		return -ENOMEM;

	for (int i = 0; i < LAN8814_PTP_GPIO_NUM; i++) {
		struct ptp_pin_desc *ptp_pin = &shared->pin_config[i];

		memset(ptp_pin, 0, sizeof(*ptp_pin));
		snprintf(ptp_pin->name,
			 sizeof(ptp_pin->name), "lan8814_ptp_pin_%02d", i);
		ptp_pin->index = i;
		ptp_pin->func =  PTP_PF_NONE;
	}

	shared->ptp_clock_info.owner = THIS_MODULE;
	snprintf(shared->ptp_clock_info.name, 30, "%s", phydev->drv->name);
	shared->ptp_clock_info.max_adj = 31249999;
	shared->ptp_clock_info.n_alarm = 0;
	shared->ptp_clock_info.n_ext_ts = LAN8814_PTP_EXTTS_NUM;
	shared->ptp_clock_info.n_pins = LAN8814_PTP_GPIO_NUM;
	shared->ptp_clock_info.pps = 0;
	shared->ptp_clock_info.pin_config = shared->pin_config;
	shared->ptp_clock_info.n_per_out = LAN8814_PTP_PEROUT_NUM;
	shared->ptp_clock_info.adjfine = lan8814_ptpci_adjfine;
	shared->ptp_clock_info.adjtime = lan8814_ptpci_adjtime;
	shared->ptp_clock_info.gettime64 = lan8814_ptpci_gettime64;
	shared->ptp_clock_info.settime64 = lan8814_ptpci_settime64;
	shared->ptp_clock_info.getcrosststamp = NULL;
	shared->ptp_clock_info.enable = lan8814_ptpci_enable;
	shared->ptp_clock_info.verify = lan8814_ptpci_verify;

	shared->ptp_clock = ptp_clock_register(&shared->ptp_clock_info,
					       &phydev->mdio.dev);
	if (IS_ERR(shared->ptp_clock)) {
		phydev_err(phydev, "ptp_clock_register failed %lu\n",
			   PTR_ERR(shared->ptp_clock));
		return -EINVAL;
	}

	/* Check if PHC support is missing at the configuration level */
	if (!shared->ptp_clock)
		return 0;

	phydev_dbg(phydev, "successfully registered ptp clock\n");

	shared->phydev = phydev;

	/* The EP.4 is shared between all the PHYs in the package and also it
	 * can be accessed by any of the PHYs
	 */
	lanphy_write_page_reg(phydev, 4, LTC_HARD_RESET, LTC_HARD_RESET_);
	lanphy_write_page_reg(phydev, 4, PTP_OPERATING_MODE,
			      PTP_OPERATING_MODE_STANDALONE_);

	/* Enable ptp to run LTC clock for ptp and gpio 1PPS operation */
	lanphy_write_page_reg(phydev, 4, PTP_CMD_CTL, PTP_CMD_CTL_PTP_ENABLE_);

	return 0;
}

static void lan8814_setup_led(struct phy_device *phydev, int val)
{
	int temp;

	temp = lanphy_read_page_reg(phydev, 5, LAN8814_LED_CTRL_1);

	if (val)
		temp |= LAN8814_LED_CTRL_1_KSZ9031_LED_MODE_;
	else
		temp &= ~LAN8814_LED_CTRL_1_KSZ9031_LED_MODE_;

	lanphy_write_page_reg(phydev, 5, LAN8814_LED_CTRL_1, temp);
}

static int lan8814_config_init(struct phy_device *phydev)
{
	struct kszphy_priv *lan8814 = phydev->priv;
	int val;

	/* Reset the PHY */
	val = lanphy_read_page_reg(phydev, 4, LAN8814_QSGMII_SOFT_RESET);
	val |= LAN8814_QSGMII_SOFT_RESET_BIT;
	lanphy_write_page_reg(phydev, 4, LAN8814_QSGMII_SOFT_RESET, val);

	/* Disable ANEG with QSGMII PCS Host side */
	val = lanphy_read_page_reg(phydev, 5, LAN8814_QSGMII_PCS1G_ANEG_CONFIG);
	val &= ~LAN8814_QSGMII_PCS1G_ANEG_CONFIG_ANEG_ENA;
	lanphy_write_page_reg(phydev, 5, LAN8814_QSGMII_PCS1G_ANEG_CONFIG, val);

	/* MDI-X setting for swap A,B transmit */
	val = lanphy_read_page_reg(phydev, 2, LAN8814_ALIGN_SWAP);
	val &= ~LAN8814_ALIGN_TX_A_B_SWAP_MASK;
	val |= LAN8814_ALIGN_TX_A_B_SWAP;
	lanphy_write_page_reg(phydev, 2, LAN8814_ALIGN_SWAP, val);

	if (lan8814->led_mode >= 0)
		lan8814_setup_led(phydev, lan8814->led_mode);

	return 0;
}

/* It is expected that there will not be any 'lan8814_take_coma_mode'
 * function called in suspend. Because the GPIO line can be shared, so if one of
 * the phys goes back in coma mode, then all the other PHYs will go, which is
 * wrong.
 */
static int lan8814_release_coma_mode(struct phy_device *phydev)
{
	struct gpio_desc *gpiod;

	gpiod = devm_gpiod_get_optional(&phydev->mdio.dev, "coma-mode",
					GPIOD_OUT_HIGH_OPEN_DRAIN |
					GPIOD_FLAGS_BIT_NONEXCLUSIVE);
	if (IS_ERR(gpiod))
		return PTR_ERR(gpiod);

	gpiod_set_consumer_name(gpiod, "LAN8814 coma mode");
	gpiod_set_value_cansleep(gpiod, 0);

	return 0;
}

static void lan8814_clear_2psp_bit(struct phy_device *phydev)
{
	u16 val;

	/* It was noticed that when traffic is passing through the PHY and the
	 * cable is removed then the LED was still one even though there is no
	 * link
	 */
	val = lanphy_read_page_reg(phydev, 2, LAN8814_EEE_STATE);
	val &= ~LAN8814_EEE_STATE_MASK2P5P;
	lanphy_write_page_reg(phydev, 2, LAN8814_EEE_STATE, val);
}

static void lan8814_update_meas_time(struct phy_device *phydev)
{
	u16 val;

	/* By setting the measure time to a value of 0xb this will allow cables
	 * longer than 100m to be used. This configuration can be used
	 * regardless of the mode of operation of the PHY
	 */
	val = lanphy_read_page_reg(phydev, 1, LAN8814_PD_CONTROLS);
	val &= ~LAN8814_PD_CONTROLS_PD_MEAS_TIME_MASK;
	val |= LAN8814_PD_CONTROLS_PD_MEAS_TIME_VAL;
	lanphy_write_page_reg(phydev, 1, LAN8814_PD_CONTROLS, val);
}

static int lan8814_probe(struct phy_device *phydev)
{
	const struct kszphy_type *type = phydev->drv->driver_data;
	struct kszphy_priv *priv;
	u16 addr;
	int err;

	priv = devm_kzalloc(&phydev->mdio.dev, sizeof(*priv), GFP_KERNEL);
	if (!priv)
		return -ENOMEM;

	phydev->priv = priv;

	priv->type = type;

	kszphy_parse_led_mode(phydev);

	/* Strap-in value for PHY address, below register read gives starting
	 * phy address value
	 */
	addr = lanphy_read_page_reg(phydev, 4, 0) & 0x1F;
	devm_phy_package_join(&phydev->mdio.dev, phydev,
			      addr, sizeof(struct lan8814_shared_priv));

	if (phy_package_init_once(phydev)) {
		err = lan8814_release_coma_mode(phydev);
		if (err)
			return err;

		err = lan8814_ptp_probe_once(phydev);
		if (err)
			return err;
	}

	lan8814_ptp_init(phydev);

	/* Errata workarounds */
	lan8814_clear_2psp_bit(phydev);
	lan8814_update_meas_time(phydev);

	return 0;
}

#define LAN8841_MMD_TIMER_REG			0
#define LAN8841_MMD0_REGISTER_17		17
#define LAN8841_MMD0_REGISTER_17_DROP_OPT(x)	((x) & 0x3)
#define LAN8841_MMD0_REGISTER_17_XMIT_TOG_TX_DIS	BIT(3)
#define LAN8841_OPERATION_MODE_STRAP_OVERRIDE_LOW_REG	2
#define LAN8841_OPERATION_MODE_STRAP_OVERRIDE_LOW_REG_MAGJACK	BIT(14)
#define LAN8841_MMD_ANALOG_REG			28
#define LAN8841_ANALOG_CONTROL_1		1
#define LAN8841_ANALOG_CONTROL_1_PLL_TRIM(x)	(((x) & 0x3) << 5)
#define LAN8841_ANALOG_CONTROL_10		13
#define LAN8841_ANALOG_CONTROL_10_PLL_DIV(x)	((x) & 0x3)
#define LAN8841_ANALOG_CONTROL_11		14
#define LAN8841_ANALOG_CONTROL_11_LDO_REF(x)	(((x) & 0x7) << 12)
#define LAN8841_TX_LOW_I_CH_C_D_POWER_MANAGMENT	69
#define LAN8841_TX_LOW_I_CH_C_D_POWER_MANAGMENT_VAL 0xbffc
#define LAN8841_BTRX_POWER_DOWN			70
#define LAN8841_BTRX_POWER_DOWN_QBIAS_CH_A	BIT(0)
#define LAN8841_BTRX_POWER_DOWN_BTRX_CH_A	BIT(1)
#define LAN8841_BTRX_POWER_DOWN_QBIAS_CH_B	BIT(2)
#define LAN8841_BTRX_POWER_DOWN_BTRX_CH_B	BIT(3)
#define LAN8841_BTRX_POWER_DOWN_BTRX_CH_C	BIT(5)
#define LAN8841_BTRX_POWER_DOWN_BTRX_CH_D	BIT(7)
#define LAN8841_ADC_CHANNEL_MASK		198
#define LAN8841_PTP_RX_PARSE_L2_ADDR_EN		370
#define LAN8841_PTP_RX_PARSE_IP_ADDR_EN		371
#define LAN8841_PTP_RX_VERSION			374
#define LAN8841_PTP_TX_PARSE_L2_ADDR_EN		434
#define LAN8841_PTP_TX_PARSE_IP_ADDR_EN		435
#define LAN8841_PTP_TX_VERSION			438
#define LAN8841_PTP_CMD_CTL			256
#define LAN8841_PTP_CMD_CTL_PTP_ENABLE		BIT(2)
#define LAN8841_PTP_CMD_CTL_PTP_DISABLE		BIT(1)
#define LAN8841_PTP_CMD_CTL_PTP_RESET		BIT(0)
#define LAN8841_PTP_RX_PARSE_CONFIG		368
#define LAN8841_PTP_TX_PARSE_CONFIG		432
#define LAN8841_PTP_RX_MODE			381
#define LAN8841_PTP_INSERT_TS_EN		BIT(0)
#define LAN8841_PTP_INSERT_TS_32BIT		BIT(1)

static int lan8841_config_init(struct phy_device *phydev)
{
	int ret;

	ret = ksz9131_config_init(phydev);
	if (ret)
		return ret;

	/* Initialize the HW by resetting everything */
	phy_modify_mmd(phydev, KSZ9131RN_MMD_COMMON_CTRL_REG,
		       LAN8841_PTP_CMD_CTL,
		       LAN8841_PTP_CMD_CTL_PTP_RESET,
		       LAN8841_PTP_CMD_CTL_PTP_RESET);

	phy_modify_mmd(phydev, KSZ9131RN_MMD_COMMON_CTRL_REG,
		       LAN8841_PTP_CMD_CTL,
		       LAN8841_PTP_CMD_CTL_PTP_ENABLE,
		       LAN8841_PTP_CMD_CTL_PTP_ENABLE);

	/* Don't process any frames */
	phy_write_mmd(phydev, KSZ9131RN_MMD_COMMON_CTRL_REG,
		      LAN8841_PTP_RX_PARSE_CONFIG, 0);
	phy_write_mmd(phydev, KSZ9131RN_MMD_COMMON_CTRL_REG,
		      LAN8841_PTP_TX_PARSE_CONFIG, 0);
	phy_write_mmd(phydev, KSZ9131RN_MMD_COMMON_CTRL_REG,
		      LAN8841_PTP_TX_PARSE_L2_ADDR_EN, 0);
	phy_write_mmd(phydev, KSZ9131RN_MMD_COMMON_CTRL_REG,
		      LAN8841_PTP_RX_PARSE_L2_ADDR_EN, 0);
	phy_write_mmd(phydev, KSZ9131RN_MMD_COMMON_CTRL_REG,
		      LAN8841_PTP_TX_PARSE_IP_ADDR_EN, 0);
	phy_write_mmd(phydev, KSZ9131RN_MMD_COMMON_CTRL_REG,
		      LAN8841_PTP_RX_PARSE_IP_ADDR_EN, 0);

	/* Disable checking for minorVersionPTP field */
	phy_write_mmd(phydev, KSZ9131RN_MMD_COMMON_CTRL_REG,
		      LAN8841_PTP_RX_VERSION, 0xff00);
	phy_write_mmd(phydev, KSZ9131RN_MMD_COMMON_CTRL_REG,
		      LAN8841_PTP_TX_VERSION, 0xff00);

	/* 100BT Clause 40 improvenent errata */
	phy_write_mmd(phydev, LAN8841_MMD_ANALOG_REG,
		      LAN8841_ANALOG_CONTROL_1,
		      LAN8841_ANALOG_CONTROL_1_PLL_TRIM(0x2));
	phy_write_mmd(phydev, LAN8841_MMD_ANALOG_REG,
		      LAN8841_ANALOG_CONTROL_10,
		      LAN8841_ANALOG_CONTROL_10_PLL_DIV(0x1));

	/* 10M/100M Ethernet Signal Tuning Errata for Shorted-Center Tap
	 * Magnetics
	 */
	ret = phy_read_mmd(phydev, KSZ9131RN_MMD_COMMON_CTRL_REG,
			   LAN8841_OPERATION_MODE_STRAP_OVERRIDE_LOW_REG);
	if (ret & LAN8841_OPERATION_MODE_STRAP_OVERRIDE_LOW_REG_MAGJACK) {
		phy_write_mmd(phydev, LAN8841_MMD_ANALOG_REG,
			      LAN8841_TX_LOW_I_CH_C_D_POWER_MANAGMENT,
			      LAN8841_TX_LOW_I_CH_C_D_POWER_MANAGMENT_VAL);
		phy_write_mmd(phydev, LAN8841_MMD_ANALOG_REG,
			      LAN8841_BTRX_POWER_DOWN,
			      LAN8841_BTRX_POWER_DOWN_QBIAS_CH_A |
			      LAN8841_BTRX_POWER_DOWN_BTRX_CH_A |
			      LAN8841_BTRX_POWER_DOWN_QBIAS_CH_B |
			      LAN8841_BTRX_POWER_DOWN_BTRX_CH_B |
			      LAN8841_BTRX_POWER_DOWN_BTRX_CH_C |
			      LAN8841_BTRX_POWER_DOWN_BTRX_CH_D);
	}

	/* LDO Adjustment errata */
	phy_write_mmd(phydev, LAN8841_MMD_ANALOG_REG,
		      LAN8841_ANALOG_CONTROL_11,
		      LAN8841_ANALOG_CONTROL_11_LDO_REF(1));

	/* 100BT RGMII latency tuning errata */
	phy_write_mmd(phydev, MDIO_MMD_PMAPMD,
		      LAN8841_ADC_CHANNEL_MASK, 0x0);
	phy_write_mmd(phydev, LAN8841_MMD_TIMER_REG,
		      LAN8841_MMD0_REGISTER_17,
		      LAN8841_MMD0_REGISTER_17_DROP_OPT(2) |
		      LAN8841_MMD0_REGISTER_17_XMIT_TOG_TX_DIS);

	return 0;
}

#define LAN8841_OUTPUT_CTRL			25
#define LAN8841_OUTPUT_CTRL_INT_BUFFER		BIT(14)
#define LAN8841_INT_PTP				BIT(9)

static int lan8841_config_intr(struct phy_device *phydev)
{
	int err;

	phy_modify(phydev, LAN8841_OUTPUT_CTRL,
		   LAN8841_OUTPUT_CTRL_INT_BUFFER, 0);

	if (phydev->interrupts == PHY_INTERRUPT_ENABLED) {
		err = phy_read(phydev, LAN8814_INTS);
		if (err < 0)
			return err;

		/* Enable / disable interrupts. It is OK to enable PTP interrupt
		 * even if it PTP is not enabled. Because the underneath blocks
		 * will not enable the PTP so we will never get the PTP
		 * interrupt.
		 */
		err = phy_write(phydev, LAN8814_INTC,
				LAN8814_INT_LINK | LAN8841_INT_PTP);
	} else {
		err = phy_write(phydev, LAN8814_INTC, 0);
		if (err)
			return err;

		err = phy_read(phydev, LAN8814_INTS);
		if (err < 0)
			return err;

		/* Getting a positive value doesn't mean that is an error, it
		 * just indicates what was the status. Therefore make sure to
		 * clear the value and say that there is no error.
		 */
		err = 0;
	}

	return err;
}

#define LAN8841_PTP_TX_EGRESS_SEC_LO			453
#define LAN8841_PTP_TX_EGRESS_SEC_HI			452
#define LAN8841_PTP_TX_EGRESS_NS_LO			451
#define LAN8841_PTP_TX_EGRESS_NS_HI			450
#define LAN8841_PTP_TX_EGRESS_NSEC_HI_VALID		BIT(15)
#define LAN8841_PTP_TX_MSG_HEADER2			455

static bool lan8841_ptp_get_tx_ts(struct kszphy_ptp_priv *ptp_priv,
				  u32 *sec, u32 *nsec, u16 *seq)
{
	struct phy_device *phydev = ptp_priv->phydev;

	*nsec = phy_read_mmd(phydev, 2, LAN8841_PTP_TX_EGRESS_NS_HI);
	if (!(*nsec & LAN8841_PTP_TX_EGRESS_NSEC_HI_VALID))
		return false;

	*nsec = ((*nsec & 0x3fff) << 16);
	*nsec = *nsec | phy_read_mmd(phydev, 2, LAN8841_PTP_TX_EGRESS_NS_LO);

	*sec = phy_read_mmd(phydev, 2, LAN8841_PTP_TX_EGRESS_SEC_HI);
	*sec = *sec << 16;
	*sec = *sec | phy_read_mmd(phydev, 2, LAN8841_PTP_TX_EGRESS_SEC_LO);

	*seq = phy_read_mmd(phydev, 2, LAN8841_PTP_TX_MSG_HEADER2);

	return true;
}

static void lan8841_ptp_process_tx_ts(struct kszphy_ptp_priv *ptp_priv)
{
	u32 sec, nsec;
	u16 seq;

	while (lan8841_ptp_get_tx_ts(ptp_priv, &sec, &nsec, &seq))
		lan8814_match_tx_skb(ptp_priv, sec, nsec, seq);
}

#define LAN8841_PTP_INT_STS			259
#define LAN8841_PTP_INT_STS_PTP_TX_TS_OVRFL_INT	BIT(13)
#define LAN8841_PTP_INT_STS_PTP_TX_TS_INT	BIT(12)
#define LAN8841_PTP_INT_STS_PTP_GPIO_CAP_INT	BIT(2)

static void lan8841_ptp_flush_fifo(struct kszphy_ptp_priv *ptp_priv)
{
	struct phy_device *phydev = ptp_priv->phydev;
	int i;

	for (i = 0; i < FIFO_SIZE; ++i)
		phy_read_mmd(phydev, 2, LAN8841_PTP_TX_MSG_HEADER2);

	phy_read_mmd(phydev, 2, LAN8841_PTP_INT_STS);
}

#define LAN8841_PTP_GPIO_CAP_STS			506
#define LAN8841_PTP_GPIO_SEL				327
#define LAN8841_PTP_GPIO_SEL_GPIO_SEL(gpio)		((gpio) << 8)
#define LAN8841_PTP_GPIO_RE_LTC_SEC_HI_CAP		498
#define LAN8841_PTP_GPIO_RE_LTC_SEC_LO_CAP		499
#define LAN8841_PTP_GPIO_RE_LTC_NS_HI_CAP		500
#define LAN8841_PTP_GPIO_RE_LTC_NS_LO_CAP		501
#define LAN8841_PTP_GPIO_FE_LTC_SEC_HI_CAP		502
#define LAN8841_PTP_GPIO_FE_LTC_SEC_LO_CAP		503
#define LAN8841_PTP_GPIO_FE_LTC_NS_HI_CAP		504
#define LAN8841_PTP_GPIO_FE_LTC_NS_LO_CAP		505

static void lan8841_gpio_process_cap(struct kszphy_ptp_priv *ptp_priv)
{
	struct phy_device *phydev = ptp_priv->phydev;
	struct ptp_clock_event ptp_event = {0};
	int pin, ret, tmp;
	s32 sec, nsec;

	pin = ptp_find_pin_unlocked(ptp_priv->ptp_clock, PTP_PF_EXTTS, 0);
	if (pin == -1)
		return;

	tmp = phy_read_mmd(phydev, 2, LAN8841_PTP_GPIO_CAP_STS);
	if (tmp < 0)
		return;

	ret = phy_write_mmd(phydev, 2, LAN8841_PTP_GPIO_SEL,
			    LAN8841_PTP_GPIO_SEL_GPIO_SEL(pin));
	if (ret)
		return;

	mutex_lock(&ptp_priv->ptp_lock);
	if (tmp & BIT(pin)) {
		sec = phy_read_mmd(phydev, 2, LAN8841_PTP_GPIO_RE_LTC_SEC_HI_CAP);
		sec <<= 16;
		sec |= phy_read_mmd(phydev, 2, LAN8841_PTP_GPIO_RE_LTC_SEC_LO_CAP);

		nsec = phy_read_mmd(phydev, 2, LAN8841_PTP_GPIO_RE_LTC_NS_HI_CAP) & 0x3fff;
		nsec <<= 16;
		nsec |= phy_read_mmd(phydev, 2, LAN8841_PTP_GPIO_RE_LTC_NS_LO_CAP);
	} else {
		sec = phy_read_mmd(phydev, 2, LAN8841_PTP_GPIO_FE_LTC_SEC_HI_CAP);
		sec <<= 16;
		sec |= phy_read_mmd(phydev, 2, LAN8841_PTP_GPIO_FE_LTC_SEC_LO_CAP);

		nsec = phy_read_mmd(phydev, 2, LAN8841_PTP_GPIO_FE_LTC_NS_HI_CAP) & 0x3fff;
		nsec <<= 16;
		nsec |= phy_read_mmd(phydev, 2, LAN8841_PTP_GPIO_FE_LTC_NS_LO_CAP);
	}
	mutex_unlock(&ptp_priv->ptp_lock);
	ret = phy_write_mmd(phydev, 2, LAN8841_PTP_GPIO_SEL, 0);
	if (ret)
		return;

	ptp_event.index = 0;
	ptp_event.timestamp = ktime_set(sec, nsec);
	ptp_event.type = PTP_CLOCK_EXTTS;
	ptp_clock_event(ptp_priv->ptp_clock, &ptp_event);
}

static void lan8841_handle_ptp_interrupt(struct phy_device *phydev)
{
	struct kszphy_priv *priv = phydev->priv;
	struct kszphy_ptp_priv *ptp_priv = &priv->ptp_priv;
	u16 status;

	do {
		status = phy_read_mmd(phydev, 2, LAN8841_PTP_INT_STS);

		if (status & LAN8841_PTP_INT_STS_PTP_TX_TS_INT)
			lan8841_ptp_process_tx_ts(ptp_priv);

		if (status & LAN8841_PTP_INT_STS_PTP_GPIO_CAP_INT)
			lan8841_gpio_process_cap(ptp_priv);

		if (status & LAN8841_PTP_INT_STS_PTP_TX_TS_OVRFL_INT) {
			lan8841_ptp_flush_fifo(ptp_priv);
			skb_queue_purge(&ptp_priv->tx_queue);
		}

	} while (status & (LAN8841_PTP_INT_STS_PTP_TX_TS_INT |
			   LAN8841_PTP_INT_STS_PTP_GPIO_CAP_INT |
			   LAN8841_PTP_INT_STS_PTP_TX_TS_OVRFL_INT));
}

#define LAN8841_INTS_PTP		BIT(9)

static irqreturn_t lan8841_handle_interrupt(struct phy_device *phydev)
{
	irqreturn_t ret = IRQ_NONE;
	int irq_status;

	irq_status = phy_read(phydev, LAN8814_INTS);
	if (irq_status < 0) {
		phy_error(phydev);
		return IRQ_NONE;
	}

	if (irq_status & LAN8814_INT_LINK) {
		phy_trigger_machine(phydev);
		ret = IRQ_HANDLED;
	}

	if (irq_status & LAN8841_INTS_PTP) {
		lan8841_handle_ptp_interrupt(phydev);
		ret = IRQ_HANDLED;
	}

	return ret;
}

static int lan8841_ts_info(struct mii_timestamper *mii_ts,
			   struct ethtool_ts_info *info)
{
	struct kszphy_ptp_priv *ptp_priv;

	ptp_priv = container_of(mii_ts, struct kszphy_ptp_priv, mii_ts);

	info->phc_index = ptp_priv->ptp_clock ?
				ptp_clock_index(ptp_priv->ptp_clock) : -1;
	if (info->phc_index == -1)
		return 0;

	info->so_timestamping = SOF_TIMESTAMPING_TX_HARDWARE |
				SOF_TIMESTAMPING_RX_HARDWARE |
				SOF_TIMESTAMPING_RAW_HARDWARE;

	info->tx_types = (1 << HWTSTAMP_TX_OFF) |
			 (1 << HWTSTAMP_TX_ON) |
			 (1 << HWTSTAMP_TX_ONESTEP_SYNC);

	info->rx_filters = (1 << HWTSTAMP_FILTER_NONE) |
			   (1 << HWTSTAMP_FILTER_PTP_V2_L4_EVENT) |
			   (1 << HWTSTAMP_FILTER_PTP_V2_L2_EVENT) |
			   (1 << HWTSTAMP_FILTER_PTP_V2_EVENT);

	return 0;
}

#define LAN8841_PTP_INT_EN			260
#define LAN8841_PTP_INT_EN_PTP_TX_TS_OVRFL_EN	BIT(13)
#define LAN8841_PTP_INT_EN_PTP_TX_TS_EN		BIT(12)

static void lan8841_ptp_enable_processing(struct kszphy_ptp_priv *ptp_priv,
					  bool enable)
{
	struct phy_device *phydev = ptp_priv->phydev;

	if (enable) {
		/* Enable interrupts on the TX side */
		phy_modify_mmd(phydev, 2, LAN8841_PTP_INT_EN,
			       LAN8841_PTP_INT_EN_PTP_TX_TS_OVRFL_EN |
			       LAN8841_PTP_INT_EN_PTP_TX_TS_EN,
			       LAN8841_PTP_INT_EN_PTP_TX_TS_OVRFL_EN |
			       LAN8841_PTP_INT_EN_PTP_TX_TS_EN);

		/* Enable the modification of the frame on RX side,
		 * this will add the ns and 2 bits of sec in the reserved field
		 * of the PTP header
		 */
		phy_modify_mmd(phydev, KSZ9131RN_MMD_COMMON_CTRL_REG,
			       LAN8841_PTP_RX_MODE,
			       LAN8841_PTP_INSERT_TS_EN |
			       LAN8841_PTP_INSERT_TS_32BIT,
			       LAN8841_PTP_INSERT_TS_EN |
			       LAN8841_PTP_INSERT_TS_32BIT);

		ptp_schedule_worker(ptp_priv->ptp_clock, 0);
	} else {
		/* Disable interrupts on the TX side */
		phy_modify_mmd(phydev, 2, LAN8841_PTP_INT_EN,
			       LAN8841_PTP_INT_EN_PTP_TX_TS_OVRFL_EN |
			       LAN8841_PTP_INT_EN_PTP_TX_TS_EN, 0);

		/* Disable modification of the RX frames */
		phy_modify_mmd(phydev, KSZ9131RN_MMD_COMMON_CTRL_REG,
			       LAN8841_PTP_RX_MODE,
			       LAN8841_PTP_INSERT_TS_EN |
			       LAN8841_PTP_INSERT_TS_32BIT, 0);

		ptp_cancel_worker_sync(ptp_priv->ptp_clock);
	}
}

#define LAN8841_PTP_RX_TIMESTAMP_EN		379
#define LAN8841_PTP_TX_TIMESTAMP_EN		443
#define LAN8841_PTP_TX_MOD			445

static int lan8841_hwtstamp(struct mii_timestamper *mii_ts,
			    struct kernel_hwtstamp_config *config,
			    struct netlink_ext_ack *extack)
{
	struct kszphy_ptp_priv *ptp_priv = container_of(mii_ts, struct kszphy_ptp_priv, mii_ts);
	struct phy_device *phydev = ptp_priv->phydev;
	int txcfg = 0, rxcfg = 0;
	int pkt_ts_enable;

	ptp_priv->hwts_tx_type = config->tx_type;
	ptp_priv->rx_filter = config->rx_filter;

	switch (config->rx_filter) {
	case HWTSTAMP_FILTER_NONE:
		ptp_priv->layer = 0;
		ptp_priv->version = 0;
		break;
	case HWTSTAMP_FILTER_PTP_V2_L4_EVENT:
	case HWTSTAMP_FILTER_PTP_V2_L4_SYNC:
	case HWTSTAMP_FILTER_PTP_V2_L4_DELAY_REQ:
		ptp_priv->layer = PTP_CLASS_L4;
		ptp_priv->version = PTP_CLASS_V2;
		break;
	case HWTSTAMP_FILTER_PTP_V2_L2_EVENT:
	case HWTSTAMP_FILTER_PTP_V2_L2_SYNC:
	case HWTSTAMP_FILTER_PTP_V2_L2_DELAY_REQ:
		ptp_priv->layer = PTP_CLASS_L2;
		ptp_priv->version = PTP_CLASS_V2;
		break;
	case HWTSTAMP_FILTER_PTP_V2_EVENT:
	case HWTSTAMP_FILTER_PTP_V2_SYNC:
	case HWTSTAMP_FILTER_PTP_V2_DELAY_REQ:
		ptp_priv->layer = PTP_CLASS_L4 | PTP_CLASS_L2;
		ptp_priv->version = PTP_CLASS_V2;
		break;
	default:
		return -ERANGE;
	}

	/* Setup parsing of the frames and enable the timestamping for ptp
	 * frames
	 */
	if (ptp_priv->layer & PTP_CLASS_L2) {
		rxcfg |= PTP_RX_PARSE_CONFIG_LAYER2_EN_;
		txcfg |= PTP_TX_PARSE_CONFIG_LAYER2_EN_;
	} else if (ptp_priv->layer & PTP_CLASS_L4) {
		rxcfg |= PTP_RX_PARSE_CONFIG_IPV4_EN_ | PTP_RX_PARSE_CONFIG_IPV6_EN_;
		txcfg |= PTP_TX_PARSE_CONFIG_IPV4_EN_ | PTP_TX_PARSE_CONFIG_IPV6_EN_;
	}

	phy_write_mmd(phydev, 2, LAN8841_PTP_RX_PARSE_CONFIG, rxcfg);
	phy_write_mmd(phydev, 2, LAN8841_PTP_TX_PARSE_CONFIG, txcfg);

	pkt_ts_enable = PTP_TIMESTAMP_EN_SYNC_ | PTP_TIMESTAMP_EN_DREQ_ |
			PTP_TIMESTAMP_EN_PDREQ_ | PTP_TIMESTAMP_EN_PDRES_;
	phy_write_mmd(phydev, 2, LAN8841_PTP_RX_TIMESTAMP_EN, pkt_ts_enable);
	phy_write_mmd(phydev, 2, LAN8841_PTP_TX_TIMESTAMP_EN, pkt_ts_enable);

	/* Enable / disable of the TX timestamp in the SYNC frames */
	phy_modify_mmd(phydev, 2, LAN8841_PTP_TX_MOD,
		       PTP_TX_MOD_TX_PTP_SYNC_TS_INSERT_,
		       ptp_priv->hwts_tx_type == HWTSTAMP_TX_ONESTEP_SYNC ?
				PTP_TX_MOD_TX_PTP_SYNC_TS_INSERT_ : 0);

	/* Now enable/disable the timestamping */
	lan8841_ptp_enable_processing(ptp_priv,
				      config->rx_filter != HWTSTAMP_FILTER_NONE);

	skb_queue_purge(&ptp_priv->tx_queue);

	lan8841_ptp_flush_fifo(ptp_priv);

	return 0;
}

static bool lan8841_rxtstamp(struct mii_timestamper *mii_ts,
			     struct sk_buff *skb, int type)
{
	struct kszphy_ptp_priv *ptp_priv =
			container_of(mii_ts, struct kszphy_ptp_priv, mii_ts);
	struct ptp_header *header = ptp_parse_header(skb, type);
	struct skb_shared_hwtstamps *shhwtstamps;
	struct timespec64 ts;
	unsigned long flags;
	u32 ts_header;

	if (!header)
		return false;

	if (ptp_priv->rx_filter == HWTSTAMP_FILTER_NONE ||
	    type == PTP_CLASS_NONE)
		return false;

	if ((type & ptp_priv->version) == 0 || (type & ptp_priv->layer) == 0)
		return false;

	spin_lock_irqsave(&ptp_priv->seconds_lock, flags);
	ts.tv_sec = ptp_priv->seconds;
	spin_unlock_irqrestore(&ptp_priv->seconds_lock, flags);
	ts_header = __be32_to_cpu(header->reserved2);

	shhwtstamps = skb_hwtstamps(skb);
	memset(shhwtstamps, 0, sizeof(*shhwtstamps));

	/* Check for any wrap arounds for the second part */
	if ((ts.tv_sec & GENMASK(1, 0)) == 0 && (ts_header >> 30) == 3)
		ts.tv_sec -= GENMASK(1, 0) + 1;
	else if ((ts.tv_sec & GENMASK(1, 0)) == 3 && (ts_header >> 30) == 0)
		ts.tv_sec += 1;

	shhwtstamps->hwtstamp =
		ktime_set((ts.tv_sec & ~(GENMASK(1, 0))) | ts_header >> 30,
			  ts_header & GENMASK(29, 0));
	header->reserved2 = 0;

	netif_rx(skb);

	return true;
}

#define LAN8841_EVENT_A		0
#define LAN8841_EVENT_B		1
#define LAN8841_PTP_LTC_TARGET_SEC_HI(event)	((event) == LAN8841_EVENT_A ? 278 : 288)
#define LAN8841_PTP_LTC_TARGET_SEC_LO(event)	((event) == LAN8841_EVENT_A ? 279 : 289)
#define LAN8841_PTP_LTC_TARGET_NS_HI(event)	((event) == LAN8841_EVENT_A ? 280 : 290)
#define LAN8841_PTP_LTC_TARGET_NS_LO(event)	((event) == LAN8841_EVENT_A ? 281 : 291)

static int lan8841_ptp_set_target(struct kszphy_ptp_priv *ptp_priv, u8 event,
				  s64 sec, u32 nsec)
{
	struct phy_device *phydev = ptp_priv->phydev;
	int ret;

	ret = phy_write_mmd(phydev, 2, LAN8841_PTP_LTC_TARGET_SEC_HI(event),
			    upper_16_bits(sec));
	if (ret)
		return ret;

	ret = phy_write_mmd(phydev, 2, LAN8841_PTP_LTC_TARGET_SEC_LO(event),
			    lower_16_bits(sec));
	if (ret)
		return ret;

	ret = phy_write_mmd(phydev, 2, LAN8841_PTP_LTC_TARGET_NS_HI(event) & 0x3fff,
			    upper_16_bits(nsec));
	if (ret)
		return ret;

	return phy_write_mmd(phydev, 2, LAN8841_PTP_LTC_TARGET_NS_LO(event),
			    lower_16_bits(nsec));
}

#define LAN8841_BUFFER_TIME	2

static int lan8841_ptp_update_target(struct kszphy_ptp_priv *ptp_priv,
				     const struct timespec64 *ts)
{
	return lan8841_ptp_set_target(ptp_priv, LAN8841_EVENT_A,
				      ts->tv_sec + LAN8841_BUFFER_TIME, 0);
}

#define LAN8841_PTP_LTC_TARGET_RELOAD_SEC_HI(event)	((event) == LAN8841_EVENT_A ? 282 : 292)
#define LAN8841_PTP_LTC_TARGET_RELOAD_SEC_LO(event)	((event) == LAN8841_EVENT_A ? 283 : 293)
#define LAN8841_PTP_LTC_TARGET_RELOAD_NS_HI(event)	((event) == LAN8841_EVENT_A ? 284 : 294)
#define LAN8841_PTP_LTC_TARGET_RELOAD_NS_LO(event)	((event) == LAN8841_EVENT_A ? 285 : 295)

static int lan8841_ptp_set_reload(struct kszphy_ptp_priv *ptp_priv, u8 event,
				  s64 sec, u32 nsec)
{
	struct phy_device *phydev = ptp_priv->phydev;
	int ret;

	ret = phy_write_mmd(phydev, 2, LAN8841_PTP_LTC_TARGET_RELOAD_SEC_HI(event),
			    upper_16_bits(sec));
	if (ret)
		return ret;

	ret = phy_write_mmd(phydev, 2, LAN8841_PTP_LTC_TARGET_RELOAD_SEC_LO(event),
			    lower_16_bits(sec));
	if (ret)
		return ret;

	ret = phy_write_mmd(phydev, 2, LAN8841_PTP_LTC_TARGET_RELOAD_NS_HI(event) & 0x3fff,
			    upper_16_bits(nsec));
	if (ret)
		return ret;

	return phy_write_mmd(phydev, 2, LAN8841_PTP_LTC_TARGET_RELOAD_NS_LO(event),
			     lower_16_bits(nsec));
}

#define LAN8841_PTP_LTC_SET_SEC_HI	262
#define LAN8841_PTP_LTC_SET_SEC_MID	263
#define LAN8841_PTP_LTC_SET_SEC_LO	264
#define LAN8841_PTP_LTC_SET_NS_HI	265
#define LAN8841_PTP_LTC_SET_NS_LO	266
#define LAN8841_PTP_CMD_CTL_PTP_LTC_LOAD	BIT(4)

static int lan8841_ptp_settime64(struct ptp_clock_info *ptp,
				 const struct timespec64 *ts)
{
	struct kszphy_ptp_priv *ptp_priv = container_of(ptp, struct kszphy_ptp_priv,
							ptp_clock_info);
	struct phy_device *phydev = ptp_priv->phydev;
	unsigned long flags;
	int ret;

	/* Set the value to be stored */
	mutex_lock(&ptp_priv->ptp_lock);
	phy_write_mmd(phydev, 2, LAN8841_PTP_LTC_SET_SEC_LO, lower_16_bits(ts->tv_sec));
	phy_write_mmd(phydev, 2, LAN8841_PTP_LTC_SET_SEC_MID, upper_16_bits(ts->tv_sec));
	phy_write_mmd(phydev, 2, LAN8841_PTP_LTC_SET_SEC_HI, upper_32_bits(ts->tv_sec) & 0xffff);
	phy_write_mmd(phydev, 2, LAN8841_PTP_LTC_SET_NS_LO, lower_16_bits(ts->tv_nsec));
	phy_write_mmd(phydev, 2, LAN8841_PTP_LTC_SET_NS_HI, upper_16_bits(ts->tv_nsec) & 0x3fff);

	/* Set the command to load the LTC */
	phy_write_mmd(phydev, 2, LAN8841_PTP_CMD_CTL,
		      LAN8841_PTP_CMD_CTL_PTP_LTC_LOAD);
	ret = lan8841_ptp_update_target(ptp_priv, ts);
	mutex_unlock(&ptp_priv->ptp_lock);

	spin_lock_irqsave(&ptp_priv->seconds_lock, flags);
	ptp_priv->seconds = ts->tv_sec;
	spin_unlock_irqrestore(&ptp_priv->seconds_lock, flags);

	return ret;
}

#define LAN8841_PTP_LTC_RD_SEC_HI	358
#define LAN8841_PTP_LTC_RD_SEC_MID	359
#define LAN8841_PTP_LTC_RD_SEC_LO	360
#define LAN8841_PTP_LTC_RD_NS_HI	361
#define LAN8841_PTP_LTC_RD_NS_LO	362
#define LAN8841_PTP_CMD_CTL_PTP_LTC_READ	BIT(3)

static int lan8841_ptp_gettime64(struct ptp_clock_info *ptp,
				 struct timespec64 *ts)
{
	struct kszphy_ptp_priv *ptp_priv = container_of(ptp, struct kszphy_ptp_priv,
							ptp_clock_info);
	struct phy_device *phydev = ptp_priv->phydev;
	time64_t s;
	s64 ns;

	mutex_lock(&ptp_priv->ptp_lock);
	/* Issue the command to read the LTC */
	phy_write_mmd(phydev, 2, LAN8841_PTP_CMD_CTL,
		      LAN8841_PTP_CMD_CTL_PTP_LTC_READ);

	/* Read the LTC */
	s = phy_read_mmd(phydev, 2, LAN8841_PTP_LTC_RD_SEC_HI);
	s <<= 16;
	s |= phy_read_mmd(phydev, 2, LAN8841_PTP_LTC_RD_SEC_MID);
	s <<= 16;
	s |= phy_read_mmd(phydev, 2, LAN8841_PTP_LTC_RD_SEC_LO);

	ns = phy_read_mmd(phydev, 2, LAN8841_PTP_LTC_RD_NS_HI) & 0x3fff;
	ns <<= 16;
	ns |= phy_read_mmd(phydev, 2, LAN8841_PTP_LTC_RD_NS_LO);
	mutex_unlock(&ptp_priv->ptp_lock);

	set_normalized_timespec64(ts, s, ns);
	return 0;
}

static void lan8841_ptp_getseconds(struct ptp_clock_info *ptp,
				   struct timespec64 *ts)
{
	struct kszphy_ptp_priv *ptp_priv = container_of(ptp, struct kszphy_ptp_priv,
							ptp_clock_info);
	struct phy_device *phydev = ptp_priv->phydev;
	time64_t s;

	mutex_lock(&ptp_priv->ptp_lock);
	/* Issue the command to read the LTC */
	phy_write_mmd(phydev, 2, LAN8841_PTP_CMD_CTL,
		      LAN8841_PTP_CMD_CTL_PTP_LTC_READ);

	/* Read the LTC */
	s = phy_read_mmd(phydev, 2, LAN8841_PTP_LTC_RD_SEC_HI);
	s <<= 16;
	s |= phy_read_mmd(phydev, 2, LAN8841_PTP_LTC_RD_SEC_MID);
	s <<= 16;
	s |= phy_read_mmd(phydev, 2, LAN8841_PTP_LTC_RD_SEC_LO);
	mutex_unlock(&ptp_priv->ptp_lock);

	set_normalized_timespec64(ts, s, 0);
}

#define LAN8841_PTP_LTC_STEP_ADJ_LO			276
#define LAN8841_PTP_LTC_STEP_ADJ_HI			275
#define LAN8841_PTP_LTC_STEP_ADJ_DIR			BIT(15)
#define LAN8841_PTP_CMD_CTL_PTP_LTC_STEP_SECONDS	BIT(5)
#define LAN8841_PTP_CMD_CTL_PTP_LTC_STEP_NANOSECONDS	BIT(6)

static int lan8841_ptp_adjtime(struct ptp_clock_info *ptp, s64 delta)
{
	struct kszphy_ptp_priv *ptp_priv = container_of(ptp, struct kszphy_ptp_priv,
							ptp_clock_info);
	struct phy_device *phydev = ptp_priv->phydev;
	struct timespec64 ts;
	bool add = true;
	u32 nsec;
	s32 sec;
	int ret;

	/* The HW allows up to 15 sec to adjust the time, but here we limit to
	 * 10 sec the adjustment. The reason is, in case the adjustment is 14
	 * sec and 999999999 nsec, then we add 8ns to compansate the actual
	 * increment so the value can be bigger than 15 sec. Therefore limit the
	 * possible adjustments so we will not have these corner cases
	 */
	if (delta > 10000000000LL || delta < -10000000000LL) {
		/* The timeadjustment is too big, so fall back using set time */
		u64 now;

		ptp->gettime64(ptp, &ts);

		now = ktime_to_ns(timespec64_to_ktime(ts));
		ts = ns_to_timespec64(now + delta);

		ptp->settime64(ptp, &ts);
		return 0;
	}

	sec = div_u64_rem(delta < 0 ? -delta : delta, NSEC_PER_SEC, &nsec);
	if (delta < 0 && nsec != 0) {
		/* It is not allowed to adjust low the nsec part, therefore
		 * subtract more from second part and add to nanosecond such
		 * that would roll over, so the second part will increase
		 */
		sec--;
		nsec = NSEC_PER_SEC - nsec;
	}

	/* Calculate the adjustments and the direction */
	if (delta < 0)
		add = false;

	if (nsec > 0)
		/* add 8 ns to cover the likely normal increment */
		nsec += 8;

	if (nsec >= NSEC_PER_SEC) {
		/* carry into seconds */
		sec++;
		nsec -= NSEC_PER_SEC;
	}

	mutex_lock(&ptp_priv->ptp_lock);
	if (sec) {
		phy_write_mmd(phydev, 2, LAN8841_PTP_LTC_STEP_ADJ_LO, sec);
		phy_write_mmd(phydev, 2, LAN8841_PTP_LTC_STEP_ADJ_HI,
			      add ? LAN8841_PTP_LTC_STEP_ADJ_DIR : 0);
		phy_write_mmd(phydev, 2, LAN8841_PTP_CMD_CTL,
			      LAN8841_PTP_CMD_CTL_PTP_LTC_STEP_SECONDS);
	}

	if (nsec) {
		phy_write_mmd(phydev, 2, LAN8841_PTP_LTC_STEP_ADJ_LO,
			      nsec & 0xffff);
		phy_write_mmd(phydev, 2, LAN8841_PTP_LTC_STEP_ADJ_HI,
			      (nsec >> 16) & 0x3fff);
		phy_write_mmd(phydev, 2, LAN8841_PTP_CMD_CTL,
			      LAN8841_PTP_CMD_CTL_PTP_LTC_STEP_NANOSECONDS);
	}
	mutex_unlock(&ptp_priv->ptp_lock);

	/* Update the target clock */
	ptp->gettime64(ptp, &ts);
	mutex_lock(&ptp_priv->ptp_lock);
	ret = lan8841_ptp_update_target(ptp_priv, &ts);
	mutex_unlock(&ptp_priv->ptp_lock);

	return ret;
}

#define LAN8841_PTP_LTC_RATE_ADJ_HI		269
#define LAN8841_PTP_LTC_RATE_ADJ_HI_DIR		BIT(15)
#define LAN8841_PTP_LTC_RATE_ADJ_LO		270

static int lan8841_ptp_adjfine(struct ptp_clock_info *ptp, long scaled_ppm)
{
	struct kszphy_ptp_priv *ptp_priv = container_of(ptp, struct kszphy_ptp_priv,
							ptp_clock_info);
	struct phy_device *phydev = ptp_priv->phydev;
	bool faster = true;
	u32 rate;

	if (!scaled_ppm)
		return 0;

	if (scaled_ppm < 0) {
		scaled_ppm = -scaled_ppm;
		faster = false;
	}

	rate = LAN8841_1PPM_FORMAT * (upper_16_bits(scaled_ppm));
	rate += (LAN8841_1PPM_FORMAT * (lower_16_bits(scaled_ppm))) >> 16;

	mutex_lock(&ptp_priv->ptp_lock);
	phy_write_mmd(phydev, 2, LAN8841_PTP_LTC_RATE_ADJ_HI,
		      faster ? LAN8841_PTP_LTC_RATE_ADJ_HI_DIR | (upper_16_bits(rate) & 0x3fff)
			     : upper_16_bits(rate) & 0x3fff);
	phy_write_mmd(phydev, 2, LAN8841_PTP_LTC_RATE_ADJ_LO, lower_16_bits(rate));
	mutex_unlock(&ptp_priv->ptp_lock);

	return 0;
}

static int lan8841_ptp_verify(struct ptp_clock_info *ptp, unsigned int pin,
			      enum ptp_pin_function func, unsigned int chan)
{
	switch (func) {
	case PTP_PF_NONE:
	case PTP_PF_PEROUT:
	case PTP_PF_EXTTS:
		break;
	default:
		return -1;
	}

	return 0;
}

#define LAN8841_PTP_GPIO_NUM	10
#define LAN8841_GPIO_EN		128
#define LAN8841_GPIO_DIR	129
#define LAN8841_GPIO_BUF	130

static int lan8841_ptp_perout_off(struct kszphy_ptp_priv *ptp_priv, int pin)
{
	struct phy_device *phydev = ptp_priv->phydev;
	int ret;

	ret = phy_clear_bits_mmd(phydev, 2, LAN8841_GPIO_EN, BIT(pin));
	if (ret)
		return ret;

	ret = phy_clear_bits_mmd(phydev, 2, LAN8841_GPIO_DIR, BIT(pin));
	if (ret)
		return ret;

	return phy_clear_bits_mmd(phydev, 2, LAN8841_GPIO_BUF, BIT(pin));
}

static int lan8841_ptp_perout_on(struct kszphy_ptp_priv *ptp_priv, int pin)
{
	struct phy_device *phydev = ptp_priv->phydev;
	int ret;

	ret = phy_set_bits_mmd(phydev, 2, LAN8841_GPIO_EN, BIT(pin));
	if (ret)
		return ret;

	ret = phy_set_bits_mmd(phydev, 2, LAN8841_GPIO_DIR, BIT(pin));
	if (ret)
		return ret;

	return phy_set_bits_mmd(phydev, 2, LAN8841_GPIO_BUF, BIT(pin));
}

#define LAN8841_GPIO_DATA_SEL1				131
#define LAN8841_GPIO_DATA_SEL2				132
#define LAN8841_GPIO_DATA_SEL_GPIO_DATA_SEL_EVENT_MASK	GENMASK(2, 0)
#define LAN8841_GPIO_DATA_SEL_GPIO_DATA_SEL_EVENT_A	1
#define LAN8841_GPIO_DATA_SEL_GPIO_DATA_SEL_EVENT_B	2
#define LAN8841_PTP_GENERAL_CONFIG			257
#define LAN8841_PTP_GENERAL_CONFIG_LTC_EVENT_POL_A	BIT(1)
#define LAN8841_PTP_GENERAL_CONFIG_LTC_EVENT_POL_B	BIT(3)
#define LAN8841_PTP_GENERAL_CONFIG_LTC_EVENT_A_MASK	GENMASK(7, 4)
#define LAN8841_PTP_GENERAL_CONFIG_LTC_EVENT_B_MASK	GENMASK(11, 8)
#define LAN8841_PTP_GENERAL_CONFIG_LTC_EVENT_A		4
#define LAN8841_PTP_GENERAL_CONFIG_LTC_EVENT_B		7

static int lan8841_ptp_remove_event(struct kszphy_ptp_priv *ptp_priv, int pin,
				    u8 event)
{
	struct phy_device *phydev = ptp_priv->phydev;
	u16 tmp;
	int ret;

	/* Now remove pin from the event. GPIO_DATA_SEL1 contains the GPIO
	 * pins 0-4 while GPIO_DATA_SEL2 contains GPIO pins 5-9, therefore
	 * depending on the pin, it requires to read a different register
	 */
	if (pin < 5) {
		tmp = LAN8841_GPIO_DATA_SEL_GPIO_DATA_SEL_EVENT_MASK << (3 * pin);
		ret = phy_clear_bits_mmd(phydev, 2, LAN8841_GPIO_DATA_SEL1, tmp);
	} else {
		tmp = LAN8841_GPIO_DATA_SEL_GPIO_DATA_SEL_EVENT_MASK << (3 * (pin - 5));
		ret = phy_clear_bits_mmd(phydev, 2, LAN8841_GPIO_DATA_SEL2, tmp);
	}
	if (ret)
		return ret;

	/* Disable the event */
	if (event == LAN8841_EVENT_A)
		tmp = LAN8841_PTP_GENERAL_CONFIG_LTC_EVENT_POL_A |
		      LAN8841_PTP_GENERAL_CONFIG_LTC_EVENT_A_MASK;
	else
		tmp = LAN8841_PTP_GENERAL_CONFIG_LTC_EVENT_POL_B |
		      LAN8841_PTP_GENERAL_CONFIG_LTC_EVENT_B_MASK;
	return phy_clear_bits_mmd(phydev, 2, LAN8841_GPIO_EN, tmp);
}

static int lan8841_ptp_enable_event(struct kszphy_ptp_priv *ptp_priv, int pin,
				    u8 event, int pulse_width)
{
	struct phy_device *phydev = ptp_priv->phydev;
	u16 tmp;
	int ret;

	/* Enable the event */
	if (event == LAN8841_EVENT_A)
		ret = phy_modify_mmd(phydev, 2, LAN8841_PTP_GENERAL_CONFIG,
				     LAN8841_PTP_GENERAL_CONFIG_LTC_EVENT_POL_A |
				     LAN8841_PTP_GENERAL_CONFIG_LTC_EVENT_A_MASK,
				     LAN8841_PTP_GENERAL_CONFIG_LTC_EVENT_POL_A |
				     pulse_width << LAN8841_PTP_GENERAL_CONFIG_LTC_EVENT_A);
	else
		ret = phy_modify_mmd(phydev, 2, LAN8841_PTP_GENERAL_CONFIG,
				     LAN8841_PTP_GENERAL_CONFIG_LTC_EVENT_POL_B |
				     LAN8841_PTP_GENERAL_CONFIG_LTC_EVENT_B_MASK,
				     LAN8841_PTP_GENERAL_CONFIG_LTC_EVENT_POL_B |
				     pulse_width << LAN8841_PTP_GENERAL_CONFIG_LTC_EVENT_B);
	if (ret)
		return ret;

	/* Now connect the pin to the event. GPIO_DATA_SEL1 contains the GPIO
	 * pins 0-4 while GPIO_DATA_SEL2 contains GPIO pins 5-9, therefore
	 * depending on the pin, it requires to read a different register
	 */
	if (event == LAN8841_EVENT_A)
		tmp = LAN8841_GPIO_DATA_SEL_GPIO_DATA_SEL_EVENT_A;
	else
		tmp = LAN8841_GPIO_DATA_SEL_GPIO_DATA_SEL_EVENT_B;

	if (pin < 5)
		ret = phy_set_bits_mmd(phydev, 2, LAN8841_GPIO_DATA_SEL1,
				       tmp << (3 * pin));
	else
		ret = phy_set_bits_mmd(phydev, 2, LAN8841_GPIO_DATA_SEL2,
				       tmp << (3 * (pin - 5)));

	return ret;
}

#define LAN8841_PTP_GENERAL_CONFIG_LTC_EVENT_200MS	13
#define LAN8841_PTP_GENERAL_CONFIG_LTC_EVENT_100MS	12
#define LAN8841_PTP_GENERAL_CONFIG_LTC_EVENT_50MS	11
#define LAN8841_PTP_GENERAL_CONFIG_LTC_EVENT_10MS	10
#define LAN8841_PTP_GENERAL_CONFIG_LTC_EVENT_5MS	9
#define LAN8841_PTP_GENERAL_CONFIG_LTC_EVENT_1MS	8
#define LAN8841_PTP_GENERAL_CONFIG_LTC_EVENT_500US	7
#define LAN8841_PTP_GENERAL_CONFIG_LTC_EVENT_100US	6
#define LAN8841_PTP_GENERAL_CONFIG_LTC_EVENT_50US	5
#define LAN8841_PTP_GENERAL_CONFIG_LTC_EVENT_10US	4
#define LAN8841_PTP_GENERAL_CONFIG_LTC_EVENT_5US	3
#define LAN8841_PTP_GENERAL_CONFIG_LTC_EVENT_1US	2
#define LAN8841_PTP_GENERAL_CONFIG_LTC_EVENT_500NS	1
#define LAN8841_PTP_GENERAL_CONFIG_LTC_EVENT_100NS	0

static int lan8841_ptp_perout(struct ptp_clock_info *ptp,
			      struct ptp_clock_request *rq, int on)
{
	struct kszphy_ptp_priv *ptp_priv = container_of(ptp, struct kszphy_ptp_priv,
							ptp_clock_info);
	struct phy_device *phydev = ptp_priv->phydev;
	struct timespec64 ts_on, ts_period;
	s64 on_nsec, period_nsec;
	int pulse_width;
	int pin;
	int ret;

	if (rq->perout.flags & ~PTP_PEROUT_DUTY_CYCLE)
		return -EOPNOTSUPP;

	pin = ptp_find_pin(ptp_priv->ptp_clock, PTP_PF_PEROUT, rq->perout.index);
	if (pin == -1 || pin >= LAN8841_PTP_GPIO_NUM)
		return -EINVAL;

	if (!on) {
		ret = lan8841_ptp_perout_off(ptp_priv, pin);
		if (ret)
			return ret;

		return lan8841_ptp_remove_event(ptp_priv, LAN8841_EVENT_A, pin);
	}

	ts_on.tv_sec = rq->perout.on.sec;
	ts_on.tv_nsec = rq->perout.on.nsec;
	on_nsec = timespec64_to_ns(&ts_on);

	ts_period.tv_sec = rq->perout.period.sec;
	ts_period.tv_nsec = rq->perout.period.nsec;
	period_nsec = timespec64_to_ns(&ts_period);

	if (period_nsec < 200) {
		pr_warn_ratelimited("%s: perout period too small, minimum is 200 nsec\n",
				    phydev_name(phydev));
		return -EOPNOTSUPP;
	}

	if (on_nsec >= period_nsec) {
		pr_warn_ratelimited("%s: pulse width must be smaller than period\n",
				    phydev_name(phydev));
		return -EINVAL;
	}

	switch (on_nsec) {
	case 200000000:
		pulse_width = LAN8841_PTP_GENERAL_CONFIG_LTC_EVENT_200MS;
		break;
	case 100000000:
		pulse_width = LAN8841_PTP_GENERAL_CONFIG_LTC_EVENT_100MS;
		break;
	case 50000000:
		pulse_width = LAN8841_PTP_GENERAL_CONFIG_LTC_EVENT_50MS;
		break;
	case 10000000:
		pulse_width = LAN8841_PTP_GENERAL_CONFIG_LTC_EVENT_10MS;
		break;
	case 5000000:
		pulse_width = LAN8841_PTP_GENERAL_CONFIG_LTC_EVENT_5MS;
		break;
	case 1000000:
		pulse_width = LAN8841_PTP_GENERAL_CONFIG_LTC_EVENT_1MS;
		break;
	case 500000:
		pulse_width = LAN8841_PTP_GENERAL_CONFIG_LTC_EVENT_500US;
		break;
	case 100000:
		pulse_width = LAN8841_PTP_GENERAL_CONFIG_LTC_EVENT_100US;
		break;
	case 50000:
		pulse_width = LAN8841_PTP_GENERAL_CONFIG_LTC_EVENT_50US;
		break;
	case 10000:
		pulse_width = LAN8841_PTP_GENERAL_CONFIG_LTC_EVENT_10US;
		break;
	case 5000:
		pulse_width = LAN8841_PTP_GENERAL_CONFIG_LTC_EVENT_5US;
		break;
	case 1000:
		pulse_width = LAN8841_PTP_GENERAL_CONFIG_LTC_EVENT_1US;
		break;
	case 500:
		pulse_width = LAN8841_PTP_GENERAL_CONFIG_LTC_EVENT_500NS;
		break;
	case 100:
		pulse_width = LAN8841_PTP_GENERAL_CONFIG_LTC_EVENT_100NS;
		break;
	default:
		pr_warn_ratelimited("%s: Use default duty cycle of 100ns\n",
				    phydev_name(phydev));
		pulse_width = LAN8841_PTP_GENERAL_CONFIG_LTC_EVENT_100NS;
		break;
	}

	mutex_lock(&ptp_priv->ptp_lock);
	ret = lan8841_ptp_set_target(ptp_priv, LAN8841_EVENT_A, rq->perout.start.sec,
				     rq->perout.start.nsec);
	mutex_unlock(&ptp_priv->ptp_lock);
	if (ret)
		return ret;

	ret = lan8841_ptp_set_reload(ptp_priv, LAN8841_EVENT_A, rq->perout.period.sec,
				     rq->perout.period.nsec);
	if (ret)
		return ret;

	ret = lan8841_ptp_enable_event(ptp_priv, pin, LAN8841_EVENT_A,
				       pulse_width);
	if (ret)
		return ret;

	ret = lan8841_ptp_perout_on(ptp_priv, pin);
	if (ret)
		lan8841_ptp_remove_event(ptp_priv, pin, LAN8841_EVENT_A);

	return ret;
}

#define LAN8841_PTP_GPIO_CAP_EN			496
#define LAN8841_PTP_GPIO_CAP_EN_GPIO_RE_CAPTURE_ENABLE(gpio)	(BIT(gpio))
#define LAN8841_PTP_GPIO_CAP_EN_GPIO_FE_CAPTURE_ENABLE(gpio)	(BIT(gpio) << 8)
#define LAN8841_PTP_INT_EN_PTP_GPIO_CAP_EN	BIT(2)

static int lan8841_ptp_extts_on(struct kszphy_ptp_priv *ptp_priv, int pin,
				u32 flags)
{
	struct phy_device *phydev = ptp_priv->phydev;
	u16 tmp = 0;
	int ret;

	/* Set GPIO to be intput */
	ret = phy_set_bits_mmd(phydev, 2, LAN8841_GPIO_EN, BIT(pin));
	if (ret)
		return ret;

	ret = phy_clear_bits_mmd(phydev, 2, LAN8841_GPIO_BUF, BIT(pin));
	if (ret)
		return ret;

	/* Enable capture on the edges of the pin */
	if (flags & PTP_RISING_EDGE)
		tmp |= LAN8841_PTP_GPIO_CAP_EN_GPIO_RE_CAPTURE_ENABLE(pin);
	if (flags & PTP_FALLING_EDGE)
		tmp |= LAN8841_PTP_GPIO_CAP_EN_GPIO_FE_CAPTURE_ENABLE(pin);
	ret = phy_write_mmd(phydev, 2, LAN8841_PTP_GPIO_CAP_EN, tmp);
	if (ret)
		return ret;

	/* Enable interrupt */
	return phy_modify_mmd(phydev, 2, LAN8841_PTP_INT_EN,
			      LAN8841_PTP_INT_EN_PTP_GPIO_CAP_EN,
			      LAN8841_PTP_INT_EN_PTP_GPIO_CAP_EN);
}

static int lan8841_ptp_extts_off(struct kszphy_ptp_priv *ptp_priv, int pin)
{
	struct phy_device *phydev = ptp_priv->phydev;
	int ret;

	/* Set GPIO to be output */
	ret = phy_clear_bits_mmd(phydev, 2, LAN8841_GPIO_EN, BIT(pin));
	if (ret)
		return ret;

	ret = phy_clear_bits_mmd(phydev, 2, LAN8841_GPIO_BUF, BIT(pin));
	if (ret)
		return ret;

	/* Disable capture on both of the edges */
	ret = phy_modify_mmd(phydev, 2, LAN8841_PTP_GPIO_CAP_EN,
			     LAN8841_PTP_GPIO_CAP_EN_GPIO_RE_CAPTURE_ENABLE(pin) |
			     LAN8841_PTP_GPIO_CAP_EN_GPIO_FE_CAPTURE_ENABLE(pin),
			     0);
	if (ret)
		return ret;

	/* Disable interrupt */
	return phy_modify_mmd(phydev, 2, LAN8841_PTP_INT_EN,
			      LAN8841_PTP_INT_EN_PTP_GPIO_CAP_EN,
			      0);
}

static int lan8841_ptp_extts(struct ptp_clock_info *ptp,
			     struct ptp_clock_request *rq, int on)
{
	struct kszphy_ptp_priv *ptp_priv = container_of(ptp, struct kszphy_ptp_priv,
							ptp_clock_info);
	int pin;
	int ret;

	/* Reject requests with unsupported flags */
	if (rq->extts.flags & ~(PTP_ENABLE_FEATURE |
				PTP_EXTTS_EDGES |
				PTP_STRICT_FLAGS))
		return -EOPNOTSUPP;

	pin = ptp_find_pin(ptp_priv->ptp_clock, PTP_PF_EXTTS, rq->extts.index);
	if (pin == -1 || pin >= LAN8841_PTP_GPIO_NUM)
		return -EINVAL;

	mutex_lock(&ptp_priv->ptp_lock);
	if (on)
		ret = lan8841_ptp_extts_on(ptp_priv, pin, rq->extts.flags);
	else
		ret = lan8841_ptp_extts_off(ptp_priv, pin);
	mutex_unlock(&ptp_priv->ptp_lock);

	return ret;
}

static int lan8841_ptp_enable(struct ptp_clock_info *ptp,
			      struct ptp_clock_request *rq, int on)
{
	switch (rq->type) {
	case PTP_CLK_REQ_EXTTS:
		return lan8841_ptp_extts(ptp, rq, on);
	case PTP_CLK_REQ_PEROUT:
		return lan8841_ptp_perout(ptp, rq, on);
	default:
		return -EOPNOTSUPP;
	}

	return 0;
}

static long lan8841_ptp_do_aux_work(struct ptp_clock_info *ptp)
{
	struct kszphy_ptp_priv *ptp_priv = container_of(ptp, struct kszphy_ptp_priv,
							ptp_clock_info);
	struct timespec64 ts;
	unsigned long flags;

	lan8841_ptp_getseconds(&ptp_priv->ptp_clock_info, &ts);

	spin_lock_irqsave(&ptp_priv->seconds_lock, flags);
	ptp_priv->seconds = ts.tv_sec;
	spin_unlock_irqrestore(&ptp_priv->seconds_lock, flags);

	return nsecs_to_jiffies(LAN8841_GET_SEC_LTC_DELAY);
}

static struct ptp_clock_info lan8841_ptp_clock_info = {
	.owner		= THIS_MODULE,
	.name		= "lan8841 ptp",
	.max_adj	= 31249999,
	.gettime64	= lan8841_ptp_gettime64,
	.settime64	= lan8841_ptp_settime64,
	.adjtime	= lan8841_ptp_adjtime,
	.adjfine	= lan8841_ptp_adjfine,
	.verify         = lan8841_ptp_verify,
	.enable         = lan8841_ptp_enable,
	.do_aux_work	= lan8841_ptp_do_aux_work,
	.n_per_out      = LAN8841_PTP_GPIO_NUM,
	.n_ext_ts       = LAN8841_PTP_GPIO_NUM,
	.n_pins         = LAN8841_PTP_GPIO_NUM,
};

#define LAN8841_OPERATION_MODE_STRAP_LOW_REGISTER 3
#define LAN8841_OPERATION_MODE_STRAP_LOW_REGISTER_STRAP_RGMII_EN BIT(0)

static int lan8841_probe(struct phy_device *phydev)
{
	struct kszphy_ptp_priv *ptp_priv;
	struct kszphy_priv *priv;
	int err;

	err = kszphy_probe(phydev);
	if (err)
		return err;

	if (phy_read_mmd(phydev, KSZ9131RN_MMD_COMMON_CTRL_REG,
			 LAN8841_OPERATION_MODE_STRAP_LOW_REGISTER) &
	    LAN8841_OPERATION_MODE_STRAP_LOW_REGISTER_STRAP_RGMII_EN)
		phydev->interface = PHY_INTERFACE_MODE_RGMII_RXID;

	/* Register the clock */
	if (!IS_ENABLED(CONFIG_NETWORK_PHY_TIMESTAMPING))
		return 0;

	priv = phydev->priv;
	ptp_priv = &priv->ptp_priv;

	ptp_priv->pin_config = devm_kcalloc(&phydev->mdio.dev,
					    LAN8841_PTP_GPIO_NUM,
					    sizeof(*ptp_priv->pin_config),
					    GFP_KERNEL);
	if (!ptp_priv->pin_config)
		return -ENOMEM;

	for (int i = 0; i < LAN8841_PTP_GPIO_NUM; ++i) {
		struct ptp_pin_desc *p = &ptp_priv->pin_config[i];

		snprintf(p->name, sizeof(p->name), "pin%d", i);
		p->index = i;
		p->func = PTP_PF_NONE;
	}

	ptp_priv->ptp_clock_info = lan8841_ptp_clock_info;
	ptp_priv->ptp_clock_info.pin_config = ptp_priv->pin_config;
	ptp_priv->ptp_clock = ptp_clock_register(&ptp_priv->ptp_clock_info,
						 &phydev->mdio.dev);
	if (IS_ERR(ptp_priv->ptp_clock)) {
		phydev_err(phydev, "ptp_clock_register failed: %lu\n",
			   PTR_ERR(ptp_priv->ptp_clock));
		return -EINVAL;
	}

	if (!ptp_priv->ptp_clock)
		return 0;

	/* Initialize the SW */
	skb_queue_head_init(&ptp_priv->tx_queue);
	ptp_priv->phydev = phydev;
	mutex_init(&ptp_priv->ptp_lock);
	spin_lock_init(&ptp_priv->seconds_lock);

	ptp_priv->mii_ts.rxtstamp = lan8841_rxtstamp;
	ptp_priv->mii_ts.txtstamp = lan8814_txtstamp;
	ptp_priv->mii_ts.hwtstamp = lan8841_hwtstamp;
	ptp_priv->mii_ts.ts_info = lan8841_ts_info;

	phydev->mii_ts = &ptp_priv->mii_ts;

	return 0;
}

static int lan8841_suspend(struct phy_device *phydev)
{
	struct kszphy_priv *priv = phydev->priv;
	struct kszphy_ptp_priv *ptp_priv = &priv->ptp_priv;

	if (ptp_priv->ptp_clock)
		ptp_cancel_worker_sync(ptp_priv->ptp_clock);

	return genphy_suspend(phydev);
}

static struct phy_driver ksphy_driver[] = {
{
	.phy_id		= PHY_ID_KS8737,
	.phy_id_mask	= MICREL_PHY_ID_MASK,
	.name		= "Micrel KS8737",
	/* PHY_BASIC_FEATURES */
	.driver_data	= &ks8737_type,
	.probe		= kszphy_probe,
	.config_init	= kszphy_config_init,
	.config_intr	= kszphy_config_intr,
	.handle_interrupt = kszphy_handle_interrupt,
	.suspend	= kszphy_suspend,
	.resume		= kszphy_resume,
}, {
	.phy_id		= PHY_ID_KSZ8021,
	.phy_id_mask	= 0x00ffffff,
	.name		= "Micrel KSZ8021 or KSZ8031",
	/* PHY_BASIC_FEATURES */
	.driver_data	= &ksz8021_type,
	.probe		= kszphy_probe,
	.config_init	= kszphy_config_init,
	.config_intr	= kszphy_config_intr,
	.handle_interrupt = kszphy_handle_interrupt,
	.get_sset_count = kszphy_get_sset_count,
	.get_strings	= kszphy_get_strings,
	.get_stats	= kszphy_get_stats,
	.suspend	= kszphy_suspend,
	.resume		= kszphy_resume,
}, {
	.phy_id		= PHY_ID_KSZ8031,
	.phy_id_mask	= 0x00ffffff,
	.name		= "Micrel KSZ8031",
	/* PHY_BASIC_FEATURES */
	.driver_data	= &ksz8021_type,
	.probe		= kszphy_probe,
	.config_init	= kszphy_config_init,
	.config_intr	= kszphy_config_intr,
	.handle_interrupt = kszphy_handle_interrupt,
	.get_sset_count = kszphy_get_sset_count,
	.get_strings	= kszphy_get_strings,
	.get_stats	= kszphy_get_stats,
	.suspend	= kszphy_suspend,
	.resume		= kszphy_resume,
}, {
	.phy_id		= PHY_ID_KSZ8041,
	.phy_id_mask	= MICREL_PHY_ID_MASK,
	.name		= "Micrel KSZ8041",
	/* PHY_BASIC_FEATURES */
	.driver_data	= &ksz8041_type,
	.probe		= kszphy_probe,
	.config_init	= ksz8041_config_init,
	.config_aneg	= ksz8041_config_aneg,
	.config_intr	= kszphy_config_intr,
	.handle_interrupt = kszphy_handle_interrupt,
	.get_sset_count = kszphy_get_sset_count,
	.get_strings	= kszphy_get_strings,
	.get_stats	= kszphy_get_stats,
	/* No suspend/resume callbacks because of errata DS80000700A,
	 * receiver error following software power down.
	 */
}, {
	.phy_id		= PHY_ID_KSZ8041RNLI,
	.phy_id_mask	= MICREL_PHY_ID_MASK,
	.name		= "Micrel KSZ8041RNLI",
	/* PHY_BASIC_FEATURES */
	.driver_data	= &ksz8041_type,
	.probe		= kszphy_probe,
	.config_init	= kszphy_config_init,
	.config_intr	= kszphy_config_intr,
	.handle_interrupt = kszphy_handle_interrupt,
	.get_sset_count = kszphy_get_sset_count,
	.get_strings	= kszphy_get_strings,
	.get_stats	= kszphy_get_stats,
	.suspend	= kszphy_suspend,
	.resume		= kszphy_resume,
}, {
	.name		= "Micrel KSZ8051",
	/* PHY_BASIC_FEATURES */
	.driver_data	= &ksz8051_type,
	.probe		= kszphy_probe,
	.config_init	= kszphy_config_init,
	.config_intr	= kszphy_config_intr,
	.handle_interrupt = kszphy_handle_interrupt,
	.get_sset_count = kszphy_get_sset_count,
	.get_strings	= kszphy_get_strings,
	.get_stats	= kszphy_get_stats,
	.match_phy_device = ksz8051_match_phy_device,
	.suspend	= kszphy_suspend,
	.resume		= kszphy_resume,
}, {
	.phy_id		= PHY_ID_KSZ8001,
	.name		= "Micrel KSZ8001 or KS8721",
	.phy_id_mask	= 0x00fffffc,
	/* PHY_BASIC_FEATURES */
	.driver_data	= &ksz8041_type,
	.probe		= kszphy_probe,
	.config_init	= kszphy_config_init,
	.config_intr	= kszphy_config_intr,
	.handle_interrupt = kszphy_handle_interrupt,
	.get_sset_count = kszphy_get_sset_count,
	.get_strings	= kszphy_get_strings,
	.get_stats	= kszphy_get_stats,
	.suspend	= kszphy_suspend,
	.resume		= kszphy_resume,
}, {
	.phy_id		= PHY_ID_KSZ8081,
	.name		= "Micrel KSZ8081 or KSZ8091",
	.phy_id_mask	= MICREL_PHY_ID_MASK,
	.flags		= PHY_POLL_CABLE_TEST,
	/* PHY_BASIC_FEATURES */
	.driver_data	= &ksz8081_type,
	.probe		= kszphy_probe,
	.config_init	= ksz8081_config_init,
	.soft_reset	= genphy_soft_reset,
	.config_aneg	= ksz8081_config_aneg,
	.read_status	= ksz8081_read_status,
	.config_intr	= kszphy_config_intr,
	.handle_interrupt = kszphy_handle_interrupt,
	.get_sset_count = kszphy_get_sset_count,
	.get_strings	= kszphy_get_strings,
	.get_stats	= kszphy_get_stats,
	.suspend	= kszphy_suspend,
	.resume		= kszphy_resume,
	.cable_test_start	= ksz886x_cable_test_start,
	.cable_test_get_status	= ksz886x_cable_test_get_status,
}, {
	.phy_id		= PHY_ID_KSZ8061,
	.name		= "Micrel KSZ8061",
	.phy_id_mask	= MICREL_PHY_ID_MASK,
	/* PHY_BASIC_FEATURES */
	.probe		= kszphy_probe,
	.config_init	= ksz8061_config_init,
	.soft_reset	= genphy_soft_reset,
	.config_intr	= kszphy_config_intr,
	.handle_interrupt = kszphy_handle_interrupt,
	.suspend	= kszphy_suspend,
	.resume		= ksz8061_resume,
}, {
	.phy_id		= PHY_ID_KSZ9021,
	.phy_id_mask	= 0x000ffffe,
	.name		= "Micrel KSZ9021 Gigabit PHY",
	/* PHY_GBIT_FEATURES */
	.driver_data	= &ksz9021_type,
	.probe		= kszphy_probe,
	.get_features	= ksz9031_get_features,
	.config_init	= ksz9021_config_init,
	.config_intr	= kszphy_config_intr,
	.handle_interrupt = kszphy_handle_interrupt,
	.get_sset_count = kszphy_get_sset_count,
	.get_strings	= kszphy_get_strings,
	.get_stats	= kszphy_get_stats,
	.suspend	= kszphy_suspend,
	.resume		= kszphy_resume,
	.read_mmd	= genphy_read_mmd_unsupported,
	.write_mmd	= genphy_write_mmd_unsupported,
}, {
	.phy_id		= PHY_ID_KSZ9031,
	.phy_id_mask	= MICREL_PHY_ID_MASK,
	.name		= "Micrel KSZ9031 Gigabit PHY",
	.flags		= PHY_POLL_CABLE_TEST,
	.driver_data	= &ksz9021_type,
	.probe		= kszphy_probe,
	.get_features	= ksz9031_get_features,
	.config_init	= ksz9031_config_init,
	.soft_reset	= genphy_soft_reset,
	.read_status	= ksz9031_read_status,
	.config_intr	= kszphy_config_intr,
	.handle_interrupt = kszphy_handle_interrupt,
	.get_sset_count = kszphy_get_sset_count,
	.get_strings	= kszphy_get_strings,
	.get_stats	= kszphy_get_stats,
	.suspend	= kszphy_suspend,
	.resume		= kszphy_resume,
	.cable_test_start	= ksz9x31_cable_test_start,
	.cable_test_get_status	= ksz9x31_cable_test_get_status,
}, {
	.phy_id		= PHY_ID_LAN8814,
	.phy_id_mask	= MICREL_PHY_ID_MASK,
	.name		= "Microchip INDY Gigabit Quad PHY",
	.flags          = PHY_POLL_CABLE_TEST,
	.config_init	= lan8814_config_init,
	.driver_data	= &lan8814_type,
	.probe		= lan8814_probe,
	.soft_reset	= genphy_soft_reset,
	.read_status	= ksz9031_read_status,
	.get_sset_count	= kszphy_get_sset_count,
	.get_strings	= kszphy_get_strings,
	.get_stats	= kszphy_get_stats,
	.suspend	= genphy_suspend,
	.resume		= kszphy_resume,
	.config_intr	= lan8814_config_intr,
	.handle_interrupt = lan8814_handle_interrupt,
	.cable_test_start	= lan8814_cable_test_start,
	.cable_test_get_status	= ksz886x_cable_test_get_status,
}, {
	.phy_id		= PHY_ID_LAN8804,
	.phy_id_mask	= MICREL_PHY_ID_MASK,
	.name		= "Microchip LAN966X Gigabit PHY",
	.config_init	= lan8804_config_init,
	.driver_data	= &ksz9021_type,
	.probe		= kszphy_probe,
	.soft_reset	= genphy_soft_reset,
	.read_status	= ksz9031_read_status,
	.get_sset_count	= kszphy_get_sset_count,
	.get_strings	= kszphy_get_strings,
	.get_stats	= kszphy_get_stats,
	.suspend	= genphy_suspend,
	.resume		= kszphy_resume,
	.config_intr	= lan8804_config_intr,
	.handle_interrupt = lan8804_handle_interrupt,
}, {
	.phy_id		= PHY_ID_LAN8841,
	.phy_id_mask	= MICREL_PHY_ID_MASK,
	.name		= "Microchip LAN8841 Gigabit PHY",
	.flags		= PHY_POLL_CABLE_TEST,
	.driver_data	= &lan8841_type,
	.config_init	= lan8841_config_init,
	.probe		= lan8841_probe,
	.soft_reset	= genphy_soft_reset,
	.config_intr	= lan8841_config_intr,
	.handle_interrupt = lan8841_handle_interrupt,
	.get_sset_count = kszphy_get_sset_count,
	.get_strings	= kszphy_get_strings,
	.get_stats	= kszphy_get_stats,
	.suspend	= lan8841_suspend,
	.resume		= genphy_resume,
	.cable_test_start	= lan8814_cable_test_start,
	.cable_test_get_status	= ksz886x_cable_test_get_status,
}, {
	.phy_id		= PHY_ID_KSZ9131,
	.phy_id_mask	= MICREL_PHY_ID_MASK,
	.name		= "Microchip KSZ9131 Gigabit PHY",
	/* PHY_GBIT_FEATURES */
	.flags		= PHY_POLL_CABLE_TEST,
	.driver_data	= &ksz9131_type,
	.probe		= kszphy_probe,
	.soft_reset	= genphy_soft_reset,
	.config_init	= ksz9131_config_init,
	.config_intr	= kszphy_config_intr,
	.config_aneg	= ksz9131_config_aneg,
	.read_status	= ksz9131_read_status,
	.handle_interrupt = kszphy_handle_interrupt,
	.get_sset_count = kszphy_get_sset_count,
	.get_strings	= kszphy_get_strings,
	.get_stats	= kszphy_get_stats,
	.suspend	= kszphy_suspend,
	.resume		= kszphy_resume,
	.cable_test_start	= ksz9x31_cable_test_start,
	.cable_test_get_status	= ksz9x31_cable_test_get_status,
	.get_features	= ksz9477_get_features,
}, {
	.phy_id		= PHY_ID_KSZ8873MLL,
	.phy_id_mask	= MICREL_PHY_ID_MASK,
	.name		= "Micrel KSZ8873MLL Switch",
	/* PHY_BASIC_FEATURES */
	.config_init	= kszphy_config_init,
	.config_aneg	= ksz8873mll_config_aneg,
	.read_status	= ksz8873mll_read_status,
	.suspend	= genphy_suspend,
	.resume		= genphy_resume,
}, {
	.phy_id		= PHY_ID_KSZ886X,
	.phy_id_mask	= MICREL_PHY_ID_MASK,
	.name		= "Micrel KSZ8851 Ethernet MAC or KSZ886X Switch",
	.driver_data	= &ksz886x_type,
	/* PHY_BASIC_FEATURES */
	.flags		= PHY_POLL_CABLE_TEST,
	.config_init	= kszphy_config_init,
	.config_aneg	= ksz886x_config_aneg,
	.read_status	= ksz886x_read_status,
	.suspend	= genphy_suspend,
	.resume		= genphy_resume,
	.cable_test_start	= ksz886x_cable_test_start,
	.cable_test_get_status	= ksz886x_cable_test_get_status,
}, {
	.name		= "Micrel KSZ87XX Switch",
	/* PHY_BASIC_FEATURES */
	.config_init	= kszphy_config_init,
	.match_phy_device = ksz8795_match_phy_device,
	.suspend	= genphy_suspend,
	.resume		= genphy_resume,
}, {
	.phy_id		= PHY_ID_KSZ9477,
	.phy_id_mask	= MICREL_PHY_ID_MASK,
	.name		= "Microchip KSZ9477",
	/* PHY_GBIT_FEATURES */
	.config_init	= ksz9477_config_init,
	.config_intr	= kszphy_config_intr,
	.handle_interrupt = kszphy_handle_interrupt,
	.suspend	= genphy_suspend,
	.resume		= ksz9477_resume,
	.get_features	= ksz9477_get_features,
} };

module_phy_driver(ksphy_driver);

MODULE_DESCRIPTION("Micrel PHY driver");
MODULE_AUTHOR("David J. Choi");
MODULE_LICENSE("GPL");

static struct mdio_device_id __maybe_unused micrel_tbl[] = {
	{ PHY_ID_KSZ9021, 0x000ffffe },
	{ PHY_ID_KSZ9031, MICREL_PHY_ID_MASK },
	{ PHY_ID_KSZ9131, MICREL_PHY_ID_MASK },
	{ PHY_ID_KSZ8001, 0x00fffffc },
	{ PHY_ID_KS8737, MICREL_PHY_ID_MASK },
	{ PHY_ID_KSZ8021, 0x00ffffff },
	{ PHY_ID_KSZ8031, 0x00ffffff },
	{ PHY_ID_KSZ8041, MICREL_PHY_ID_MASK },
	{ PHY_ID_KSZ8051, MICREL_PHY_ID_MASK },
	{ PHY_ID_KSZ8061, MICREL_PHY_ID_MASK },
	{ PHY_ID_KSZ8081, MICREL_PHY_ID_MASK },
	{ PHY_ID_KSZ8873MLL, MICREL_PHY_ID_MASK },
	{ PHY_ID_KSZ886X, MICREL_PHY_ID_MASK },
	{ PHY_ID_KSZ9477, MICREL_PHY_ID_MASK },
	{ PHY_ID_LAN8814, MICREL_PHY_ID_MASK },
	{ PHY_ID_LAN8804, MICREL_PHY_ID_MASK },
	{ PHY_ID_LAN8841, MICREL_PHY_ID_MASK },
	{ }
};

MODULE_DEVICE_TABLE(mdio, micrel_tbl);<|MERGE_RESOLUTION|>--- conflicted
+++ resolved
@@ -167,12 +167,9 @@
 #define PTP_CMD_CTL_PTP_LTC_STEP_SEC_		BIT(5)
 #define PTP_CMD_CTL_PTP_LTC_STEP_NSEC_		BIT(6)
 
-<<<<<<< HEAD
-=======
 #define PTP_COMMON_INT_ENA			0x0204
 #define PTP_COMMON_INT_ENA_GPIO_CAP_EN		BIT(2)
 
->>>>>>> 0c383648
 #define PTP_CLOCK_SET_SEC_HI			0x0205
 #define PTP_CLOCK_SET_SEC_MID			0x0206
 #define PTP_CLOCK_SET_SEC_LO			0x0207
@@ -1981,12 +1978,6 @@
 			return err;
 	}
 
-	/* According to KSZ9477 Errata DS80000754C (Module 4) all EEE modes
-	 * in this switch shall be regarded as broken.
-	 */
-	if (phydev->dev_flags & MICREL_NO_EEE)
-		phydev->eee_broken_modes = -1;
-
 	err = genphy_restart_aneg(phydev);
 	if (err)
 		return err;
@@ -2670,23 +2661,6 @@
 	else
 		lan8814_config_ts_intr(ptp_priv->phydev, false);
 
-<<<<<<< HEAD
-	mutex_lock(&shared->shared_lock);
-	if (config->rx_filter != HWTSTAMP_FILTER_NONE)
-		shared->ref++;
-	else
-		shared->ref--;
-
-	if (shared->ref)
-		lanphy_write_page_reg(ptp_priv->phydev, 4, PTP_CMD_CTL,
-				      PTP_CMD_CTL_PTP_ENABLE_);
-	else
-		lanphy_write_page_reg(ptp_priv->phydev, 4, PTP_CMD_CTL,
-				      PTP_CMD_CTL_PTP_DISABLE_);
-	mutex_unlock(&shared->shared_lock);
-
-=======
->>>>>>> 0c383648
 	/* In case of multiple starts and stops, these needs to be cleared */
 	list_for_each_entry_safe(rx_ts, tmp, &ptp_priv->rx_ts_list, list) {
 		list_del(&rx_ts->list);
@@ -2902,10 +2876,7 @@
 			nano_seconds -= 1000000000;
 		}
 		lan8814_ptp_clock_set(phydev, set_seconds, nano_seconds);
-<<<<<<< HEAD
-=======
 		lan8814_ptp_update_target(phydev, set_seconds);
->>>>>>> 0c383648
 		return;
 	} else if (time_step_ns < -15000000000LL) {
 		/* convert to clock set */
@@ -2921,10 +2892,7 @@
 		}
 		nano_seconds -= nano_seconds_step;
 		lan8814_ptp_clock_set(phydev, set_seconds, nano_seconds);
-<<<<<<< HEAD
-=======
 		lan8814_ptp_update_target(phydev, set_seconds);
->>>>>>> 0c383648
 		return;
 	}
 
@@ -3067,8 +3035,6 @@
 	return 0;
 }
 
-<<<<<<< HEAD
-=======
 static void lan8814_ptp_set_reload(struct phy_device *phydev, int event,
 				   s64 period_sec, u32 period_nsec)
 {
@@ -3398,7 +3364,6 @@
 	return 0;
 }
 
->>>>>>> 0c383648
 static bool lan8814_get_sig_tx(struct sk_buff *skb, u16 *sig)
 {
 	struct ptp_header *ptp_header;
