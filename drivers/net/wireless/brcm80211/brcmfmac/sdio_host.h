--- conflicted
+++ resolved
@@ -167,33 +167,6 @@
 extern int brcmf_sdio_intr_register(struct brcmf_sdio_dev *sdiodev);
 extern int brcmf_sdio_intr_unregister(struct brcmf_sdio_dev *sdiodev);
 
-<<<<<<< HEAD
-/* Access SDIO address space (e.g. CCCR) using CMD52 (single-byte interface).
- *   fn:   function number
- *   addr: unmodified SDIO-space address
- *   data: data byte to write
- *   err:  pointer to error code (or NULL)
- */
-extern u8 brcmf_sdcard_cfg_read(struct brcmf_sdio_dev *sdiodev, uint func,
-				u32 addr, int *err);
-extern void brcmf_sdcard_cfg_write(struct brcmf_sdio_dev *sdiodev, uint func,
-				   u32 addr, u8 data, int *err);
-
-/* Synchronous access to device (client) core registers via CMD53 to F1.
- *   addr: backplane address (i.e. >= regsva from attach)
- *   size: register width in bytes (2 or 4)
- *   data: data for register write
- */
-extern u32
-brcmf_sdcard_reg_read(struct brcmf_sdio_dev *sdiodev, u32 addr, uint size);
-
-extern u32
-brcmf_sdcard_reg_write(struct brcmf_sdio_dev *sdiodev, u32 addr, uint size,
-		       u32 data);
-
-/* Indicate if last reg read/write failed */
-extern bool brcmf_sdcard_regfail(struct brcmf_sdio_dev *sdiodev);
-=======
 /* sdio device register access interface */
 extern u8 brcmf_sdio_regrb(struct brcmf_sdio_dev *sdiodev, u32 addr, int *ret);
 extern u32 brcmf_sdio_regrl(struct brcmf_sdio_dev *sdiodev, u32 addr, int *ret);
@@ -201,7 +174,6 @@
 			     u8 data, int *ret);
 extern void brcmf_sdio_regwl(struct brcmf_sdio_dev *sdiodev, u32 addr,
 			     u32 data, int *ret);
->>>>>>> 05f8f252
 
 /* Buffer transfer to/from device (client) core via cmd53.
  *   fn:       function number
