// SPDX-License-Identifier: GPL-2.0
/*
 *  thermal.c - sysfs interface of thermal devices
 *
 *  Copyright (C) 2016 Eduardo Valentin <edubezval@gmail.com>
 *
 *  Highly based on original thermal_core.c
 *  Copyright (C) 2008 Intel Corp
 *  Copyright (C) 2008 Zhang Rui <rui.zhang@intel.com>
 *  Copyright (C) 2008 Sujith Thomas <sujith.thomas@intel.com>
 */

#define pr_fmt(fmt) KBUILD_MODNAME ": " fmt

#include <linux/sysfs.h>
#include <linux/device.h>
#include <linux/err.h>
#include <linux/slab.h>
#include <linux/string.h>
#include <linux/jiffies.h>

#include "thermal_core.h"

/* sys I/F for thermal zone */

static ssize_t
type_show(struct device *dev, struct device_attribute *attr, char *buf)
{
	struct thermal_zone_device *tz = to_thermal_zone(dev);

	return sprintf(buf, "%s\n", tz->type);
}

static ssize_t
temp_show(struct device *dev, struct device_attribute *attr, char *buf)
{
	struct thermal_zone_device *tz = to_thermal_zone(dev);
	int temperature, ret;

	ret = thermal_zone_get_temp(tz, &temperature);

	if (ret)
		return ret;

	return sprintf(buf, "%d\n", temperature);
}

static ssize_t
mode_show(struct device *dev, struct device_attribute *attr, char *buf)
{
	struct thermal_zone_device *tz = to_thermal_zone(dev);
	int enabled;

	mutex_lock(&tz->lock);
	enabled = thermal_zone_device_is_enabled(tz);
	mutex_unlock(&tz->lock);

	return sprintf(buf, "%s\n", enabled ? "enabled" : "disabled");
}

static ssize_t
mode_store(struct device *dev, struct device_attribute *attr,
	   const char *buf, size_t count)
{
	struct thermal_zone_device *tz = to_thermal_zone(dev);
	int result;

	if (!strncmp(buf, "enabled", sizeof("enabled") - 1))
		result = thermal_zone_device_enable(tz);
	else if (!strncmp(buf, "disabled", sizeof("disabled") - 1))
		result = thermal_zone_device_disable(tz);
	else
		result = -EINVAL;

	if (result)
		return result;

	return count;
}

static ssize_t
trip_point_type_show(struct device *dev, struct device_attribute *attr,
		     char *buf)
{
	struct thermal_zone_device *tz = to_thermal_zone(dev);
	int trip_id;

	if (sscanf(attr->attr.name, "trip_point_%d_type", &trip_id) != 1)
		return -EINVAL;

<<<<<<< HEAD
	switch (tz->trips[trip_id].type) {
=======
	switch (tz->trips[trip_id].trip.type) {
>>>>>>> 0c383648
	case THERMAL_TRIP_CRITICAL:
		return sprintf(buf, "critical\n");
	case THERMAL_TRIP_HOT:
		return sprintf(buf, "hot\n");
	case THERMAL_TRIP_PASSIVE:
		return sprintf(buf, "passive\n");
	case THERMAL_TRIP_ACTIVE:
		return sprintf(buf, "active\n");
	default:
		return sprintf(buf, "unknown\n");
	}
}

static ssize_t
trip_point_temp_store(struct device *dev, struct device_attribute *attr,
		      const char *buf, size_t count)
{
	struct thermal_zone_device *tz = to_thermal_zone(dev);
	struct thermal_trip *trip;
	int trip_id, ret;
	int temp;

	ret = kstrtoint(buf, 10, &temp);
	if (ret)
		return -EINVAL;

	if (sscanf(attr->attr.name, "trip_point_%d_temp", &trip_id) != 1)
		return -EINVAL;

	mutex_lock(&tz->lock);

<<<<<<< HEAD
	trip = &tz->trips[trip_id];
=======
	trip = &tz->trips[trip_id].trip;
>>>>>>> 0c383648

	if (temp != trip->temperature) {
		if (tz->ops.set_trip_temp) {
			ret = tz->ops.set_trip_temp(tz, trip_id, temp);
			if (ret)
				goto unlock;
		}

		thermal_zone_set_trip_temp(tz, trip, temp);

		__thermal_zone_device_update(tz, THERMAL_TRIP_CHANGED);
	}

unlock:
	mutex_unlock(&tz->lock);

	return ret ? ret : count;
}

static ssize_t
trip_point_temp_show(struct device *dev, struct device_attribute *attr,
		     char *buf)
{
	struct thermal_zone_device *tz = to_thermal_zone(dev);
	int trip_id;

	if (sscanf(attr->attr.name, "trip_point_%d_temp", &trip_id) != 1)
		return -EINVAL;

<<<<<<< HEAD
	return sprintf(buf, "%d\n", tz->trips[trip_id].temperature);
=======
	return sprintf(buf, "%d\n", tz->trips[trip_id].trip.temperature);
>>>>>>> 0c383648
}

static ssize_t
trip_point_hyst_store(struct device *dev, struct device_attribute *attr,
		      const char *buf, size_t count)
{
	struct thermal_zone_device *tz = to_thermal_zone(dev);
	struct thermal_trip *trip;
	int trip_id, ret;
	int hyst;

	ret = kstrtoint(buf, 10, &hyst);
	if (ret || hyst < 0)
		return -EINVAL;

	if (sscanf(attr->attr.name, "trip_point_%d_hyst", &trip_id) != 1)
		return -EINVAL;

	mutex_lock(&tz->lock);

<<<<<<< HEAD
	trip = &tz->trips[trip_id];
=======
	trip = &tz->trips[trip_id].trip;
>>>>>>> 0c383648

	if (hyst != trip->hysteresis) {
		trip->hysteresis = hyst;

		thermal_zone_trip_updated(tz, trip);
	}

	mutex_unlock(&tz->lock);

	return count;
}

static ssize_t
trip_point_hyst_show(struct device *dev, struct device_attribute *attr,
		     char *buf)
{
	struct thermal_zone_device *tz = to_thermal_zone(dev);
	int trip_id;

	if (sscanf(attr->attr.name, "trip_point_%d_hyst", &trip_id) != 1)
		return -EINVAL;

<<<<<<< HEAD
	return sprintf(buf, "%d\n", tz->trips[trip_id].hysteresis);
=======
	return sprintf(buf, "%d\n", tz->trips[trip_id].trip.hysteresis);
>>>>>>> 0c383648
}

static ssize_t
policy_store(struct device *dev, struct device_attribute *attr,
	     const char *buf, size_t count)
{
	struct thermal_zone_device *tz = to_thermal_zone(dev);
	char name[THERMAL_NAME_LENGTH];
	int ret;

	snprintf(name, sizeof(name), "%s", buf);

	ret = thermal_zone_device_set_policy(tz, name);
	if (!ret)
		ret = count;

	return ret;
}

static ssize_t
policy_show(struct device *dev, struct device_attribute *devattr, char *buf)
{
	struct thermal_zone_device *tz = to_thermal_zone(dev);

	return sprintf(buf, "%s\n", tz->governor->name);
}

static ssize_t
available_policies_show(struct device *dev, struct device_attribute *devattr,
			char *buf)
{
	return thermal_build_list_of_policies(buf);
}

#if (IS_ENABLED(CONFIG_THERMAL_EMULATION))
static ssize_t
emul_temp_store(struct device *dev, struct device_attribute *attr,
		const char *buf, size_t count)
{
	struct thermal_zone_device *tz = to_thermal_zone(dev);
	int ret = 0;
	int temperature;

	if (kstrtoint(buf, 10, &temperature))
		return -EINVAL;

	mutex_lock(&tz->lock);

	if (!tz->ops.set_emul_temp)
		tz->emul_temperature = temperature;
	else
		ret = tz->ops.set_emul_temp(tz, temperature);

	if (!ret)
		__thermal_zone_device_update(tz, THERMAL_EVENT_UNSPECIFIED);

	mutex_unlock(&tz->lock);

	return ret ? ret : count;
}
static DEVICE_ATTR_WO(emul_temp);
#endif

static ssize_t
sustainable_power_show(struct device *dev, struct device_attribute *devattr,
		       char *buf)
{
	struct thermal_zone_device *tz = to_thermal_zone(dev);

	if (tz->tzp)
		return sprintf(buf, "%u\n", tz->tzp->sustainable_power);
	else
		return -EIO;
}

static ssize_t
sustainable_power_store(struct device *dev, struct device_attribute *devattr,
			const char *buf, size_t count)
{
	struct thermal_zone_device *tz = to_thermal_zone(dev);
	u32 sustainable_power;

	if (!tz->tzp)
		return -EIO;

	if (kstrtou32(buf, 10, &sustainable_power))
		return -EINVAL;

	tz->tzp->sustainable_power = sustainable_power;

	return count;
}

#define create_s32_tzp_attr(name)					\
	static ssize_t							\
	name##_show(struct device *dev, struct device_attribute *devattr, \
		char *buf)						\
	{								\
	struct thermal_zone_device *tz = to_thermal_zone(dev);		\
									\
	if (tz->tzp)							\
		return sprintf(buf, "%d\n", tz->tzp->name);		\
	else								\
		return -EIO;						\
	}								\
									\
	static ssize_t							\
	name##_store(struct device *dev, struct device_attribute *devattr, \
		const char *buf, size_t count)				\
	{								\
		struct thermal_zone_device *tz = to_thermal_zone(dev);	\
		s32 value;						\
									\
		if (!tz->tzp)						\
			return -EIO;					\
									\
		if (kstrtos32(buf, 10, &value))				\
			return -EINVAL;					\
									\
		tz->tzp->name = value;					\
									\
		return count;						\
	}								\
	static DEVICE_ATTR_RW(name)

create_s32_tzp_attr(k_po);
create_s32_tzp_attr(k_pu);
create_s32_tzp_attr(k_i);
create_s32_tzp_attr(k_d);
create_s32_tzp_attr(integral_cutoff);
create_s32_tzp_attr(slope);
create_s32_tzp_attr(offset);
#undef create_s32_tzp_attr

/*
 * These are thermal zone device attributes that will always be present.
 * All the attributes created for tzp (create_s32_tzp_attr) also are always
 * present on the sysfs interface.
 */
static DEVICE_ATTR_RO(type);
static DEVICE_ATTR_RO(temp);
static DEVICE_ATTR_RW(policy);
static DEVICE_ATTR_RO(available_policies);
static DEVICE_ATTR_RW(sustainable_power);

/* These thermal zone device attributes are created based on conditions */
static DEVICE_ATTR_RW(mode);

/* These attributes are unconditionally added to a thermal zone */
static struct attribute *thermal_zone_dev_attrs[] = {
	&dev_attr_type.attr,
	&dev_attr_temp.attr,
#if (IS_ENABLED(CONFIG_THERMAL_EMULATION))
	&dev_attr_emul_temp.attr,
#endif
	&dev_attr_policy.attr,
	&dev_attr_available_policies.attr,
	&dev_attr_sustainable_power.attr,
	&dev_attr_k_po.attr,
	&dev_attr_k_pu.attr,
	&dev_attr_k_i.attr,
	&dev_attr_k_d.attr,
	&dev_attr_integral_cutoff.attr,
	&dev_attr_slope.attr,
	&dev_attr_offset.attr,
	NULL,
};

static const struct attribute_group thermal_zone_attribute_group = {
	.attrs = thermal_zone_dev_attrs,
};

static struct attribute *thermal_zone_mode_attrs[] = {
	&dev_attr_mode.attr,
	NULL,
};

static const struct attribute_group thermal_zone_mode_attribute_group = {
	.attrs = thermal_zone_mode_attrs,
};

static const struct attribute_group *thermal_zone_attribute_groups[] = {
	&thermal_zone_attribute_group,
	&thermal_zone_mode_attribute_group,
	/* This is not NULL terminated as we create the group dynamically */
};

/**
 * create_trip_attrs() - create attributes for trip points
 * @tz:		the thermal zone device
 *
 * helper function to instantiate sysfs entries for every trip
 * point and its properties of a struct thermal_zone_device.
 *
 * Return: 0 on success, the proper error value otherwise.
 */
static int create_trip_attrs(struct thermal_zone_device *tz)
{
<<<<<<< HEAD
	const struct thermal_trip *trip;
=======
	const struct thermal_trip_desc *td;
>>>>>>> 0c383648
	struct attribute **attrs;

	/* This function works only for zones with at least one trip */
	if (tz->num_trips <= 0)
		return -EINVAL;

	tz->trip_type_attrs = kcalloc(tz->num_trips, sizeof(*tz->trip_type_attrs),
				      GFP_KERNEL);
	if (!tz->trip_type_attrs)
		return -ENOMEM;

	tz->trip_temp_attrs = kcalloc(tz->num_trips, sizeof(*tz->trip_temp_attrs),
				      GFP_KERNEL);
	if (!tz->trip_temp_attrs) {
		kfree(tz->trip_type_attrs);
		return -ENOMEM;
	}

	tz->trip_hyst_attrs = kcalloc(tz->num_trips,
				      sizeof(*tz->trip_hyst_attrs),
				      GFP_KERNEL);
	if (!tz->trip_hyst_attrs) {
		kfree(tz->trip_type_attrs);
		kfree(tz->trip_temp_attrs);
		return -ENOMEM;
	}

	attrs = kcalloc(tz->num_trips * 3 + 1, sizeof(*attrs), GFP_KERNEL);
	if (!attrs) {
		kfree(tz->trip_type_attrs);
		kfree(tz->trip_temp_attrs);
		kfree(tz->trip_hyst_attrs);
		return -ENOMEM;
	}

<<<<<<< HEAD
	for_each_trip(tz, trip) {
		int indx = thermal_zone_trip_id(tz, trip);
=======
	for_each_trip_desc(tz, td) {
		int indx = thermal_zone_trip_id(tz, &td->trip);
>>>>>>> 0c383648

		/* create trip type attribute */
		snprintf(tz->trip_type_attrs[indx].name, THERMAL_NAME_LENGTH,
			 "trip_point_%d_type", indx);

		sysfs_attr_init(&tz->trip_type_attrs[indx].attr.attr);
		tz->trip_type_attrs[indx].attr.attr.name =
						tz->trip_type_attrs[indx].name;
		tz->trip_type_attrs[indx].attr.attr.mode = S_IRUGO;
		tz->trip_type_attrs[indx].attr.show = trip_point_type_show;
		attrs[indx] = &tz->trip_type_attrs[indx].attr.attr;

		/* create trip temp attribute */
		snprintf(tz->trip_temp_attrs[indx].name, THERMAL_NAME_LENGTH,
			 "trip_point_%d_temp", indx);

		sysfs_attr_init(&tz->trip_temp_attrs[indx].attr.attr);
		tz->trip_temp_attrs[indx].attr.attr.name =
						tz->trip_temp_attrs[indx].name;
		tz->trip_temp_attrs[indx].attr.attr.mode = S_IRUGO;
		tz->trip_temp_attrs[indx].attr.show = trip_point_temp_show;
<<<<<<< HEAD
		if (trip->flags & THERMAL_TRIP_FLAG_RW_TEMP) {
=======
		if (td->trip.flags & THERMAL_TRIP_FLAG_RW_TEMP) {
>>>>>>> 0c383648
			tz->trip_temp_attrs[indx].attr.attr.mode |= S_IWUSR;
			tz->trip_temp_attrs[indx].attr.store =
							trip_point_temp_store;
		}
		attrs[indx + tz->num_trips] = &tz->trip_temp_attrs[indx].attr.attr;

		snprintf(tz->trip_hyst_attrs[indx].name, THERMAL_NAME_LENGTH,
			 "trip_point_%d_hyst", indx);

		sysfs_attr_init(&tz->trip_hyst_attrs[indx].attr.attr);
		tz->trip_hyst_attrs[indx].attr.attr.name =
					tz->trip_hyst_attrs[indx].name;
		tz->trip_hyst_attrs[indx].attr.attr.mode = S_IRUGO;
		tz->trip_hyst_attrs[indx].attr.show = trip_point_hyst_show;
<<<<<<< HEAD
		if (trip->flags & THERMAL_TRIP_FLAG_RW_HYST) {
=======
		if (td->trip.flags & THERMAL_TRIP_FLAG_RW_HYST) {
>>>>>>> 0c383648
			tz->trip_hyst_attrs[indx].attr.attr.mode |= S_IWUSR;
			tz->trip_hyst_attrs[indx].attr.store =
					trip_point_hyst_store;
		}
		attrs[indx + tz->num_trips * 2] =
					&tz->trip_hyst_attrs[indx].attr.attr;
	}
	attrs[tz->num_trips * 3] = NULL;

	tz->trips_attribute_group.attrs = attrs;

	return 0;
}

/**
 * destroy_trip_attrs() - destroy attributes for trip points
 * @tz:		the thermal zone device
 *
 * helper function to free resources allocated by create_trip_attrs()
 */
static void destroy_trip_attrs(struct thermal_zone_device *tz)
{
	if (!tz)
		return;

	kfree(tz->trip_type_attrs);
	kfree(tz->trip_temp_attrs);
	kfree(tz->trip_hyst_attrs);
	kfree(tz->trips_attribute_group.attrs);
}

int thermal_zone_create_device_groups(struct thermal_zone_device *tz)
{
	const struct attribute_group **groups;
	int i, size, result;

	/* we need one extra for trips and the NULL to terminate the array */
	size = ARRAY_SIZE(thermal_zone_attribute_groups) + 2;
	/* This also takes care of API requirement to be NULL terminated */
	groups = kcalloc(size, sizeof(*groups), GFP_KERNEL);
	if (!groups)
		return -ENOMEM;

	for (i = 0; i < size - 2; i++)
		groups[i] = thermal_zone_attribute_groups[i];

	if (tz->num_trips) {
		result = create_trip_attrs(tz);
		if (result) {
			kfree(groups);

			return result;
		}

		groups[size - 2] = &tz->trips_attribute_group;
	}

	tz->device.groups = groups;

	return 0;
}

void thermal_zone_destroy_device_groups(struct thermal_zone_device *tz)
{
	if (!tz)
		return;

	if (tz->num_trips)
		destroy_trip_attrs(tz);

	kfree(tz->device.groups);
}

/* sys I/F for cooling device */
static ssize_t
cdev_type_show(struct device *dev, struct device_attribute *attr, char *buf)
{
	struct thermal_cooling_device *cdev = to_cooling_device(dev);

	return sprintf(buf, "%s\n", cdev->type);
}

static ssize_t max_state_show(struct device *dev, struct device_attribute *attr,
			      char *buf)
{
	struct thermal_cooling_device *cdev = to_cooling_device(dev);

	return sprintf(buf, "%ld\n", cdev->max_state);
}

static ssize_t cur_state_show(struct device *dev, struct device_attribute *attr,
			      char *buf)
{
	struct thermal_cooling_device *cdev = to_cooling_device(dev);
	unsigned long state;
	int ret;

	ret = cdev->ops->get_cur_state(cdev, &state);
	if (ret)
		return ret;
	return sprintf(buf, "%ld\n", state);
}

static ssize_t
cur_state_store(struct device *dev, struct device_attribute *attr,
		const char *buf, size_t count)
{
	struct thermal_cooling_device *cdev = to_cooling_device(dev);
	unsigned long state;
	int result;

	if (sscanf(buf, "%ld\n", &state) != 1)
		return -EINVAL;

	if ((long)state < 0)
		return -EINVAL;

	/* Requested state should be less than max_state + 1 */
	if (state > cdev->max_state)
		return -EINVAL;

	mutex_lock(&cdev->lock);

	result = cdev->ops->set_cur_state(cdev, state);
	if (!result)
		thermal_cooling_device_stats_update(cdev, state);

	mutex_unlock(&cdev->lock);
	return result ? result : count;
}

static struct device_attribute
dev_attr_cdev_type = __ATTR(type, 0444, cdev_type_show, NULL);
static DEVICE_ATTR_RO(max_state);
static DEVICE_ATTR_RW(cur_state);

static struct attribute *cooling_device_attrs[] = {
	&dev_attr_cdev_type.attr,
	&dev_attr_max_state.attr,
	&dev_attr_cur_state.attr,
	NULL,
};

static const struct attribute_group cooling_device_attr_group = {
	.attrs = cooling_device_attrs,
};

static const struct attribute_group *cooling_device_attr_groups[] = {
	&cooling_device_attr_group,
	NULL, /* Space allocated for cooling_device_stats_attr_group */
	NULL,
};

#ifdef CONFIG_THERMAL_STATISTICS
struct cooling_dev_stats {
	spinlock_t lock;
	unsigned int total_trans;
	unsigned long state;
	ktime_t last_time;
	ktime_t *time_in_state;
	unsigned int *trans_table;
};

static void update_time_in_state(struct cooling_dev_stats *stats)
{
	ktime_t now = ktime_get(), delta;

	delta = ktime_sub(now, stats->last_time);
	stats->time_in_state[stats->state] =
		ktime_add(stats->time_in_state[stats->state], delta);
	stats->last_time = now;
}

void thermal_cooling_device_stats_update(struct thermal_cooling_device *cdev,
					 unsigned long new_state)
{
	struct cooling_dev_stats *stats = cdev->stats;

	lockdep_assert_held(&cdev->lock);

	if (!stats)
		return;

	spin_lock(&stats->lock);

	if (stats->state == new_state)
		goto unlock;

	update_time_in_state(stats);
	stats->trans_table[stats->state * (cdev->max_state + 1) + new_state]++;
	stats->state = new_state;
	stats->total_trans++;

unlock:
	spin_unlock(&stats->lock);
}

static ssize_t total_trans_show(struct device *dev,
				struct device_attribute *attr, char *buf)
{
	struct thermal_cooling_device *cdev = to_cooling_device(dev);
	struct cooling_dev_stats *stats;
	int ret = 0;

	mutex_lock(&cdev->lock);

	stats = cdev->stats;
	if (!stats)
		goto unlock;

	spin_lock(&stats->lock);
	ret = sprintf(buf, "%u\n", stats->total_trans);
	spin_unlock(&stats->lock);

unlock:
	mutex_unlock(&cdev->lock);

	return ret;
}

static ssize_t
time_in_state_ms_show(struct device *dev, struct device_attribute *attr,
		      char *buf)
{
	struct thermal_cooling_device *cdev = to_cooling_device(dev);
	struct cooling_dev_stats *stats;
	ssize_t len = 0;
	int i;

	mutex_lock(&cdev->lock);

	stats = cdev->stats;
	if (!stats)
		goto unlock;

	spin_lock(&stats->lock);

	update_time_in_state(stats);

	for (i = 0; i <= cdev->max_state; i++) {
		len += sprintf(buf + len, "state%u\t%llu\n", i,
			       ktime_to_ms(stats->time_in_state[i]));
	}
	spin_unlock(&stats->lock);

unlock:
	mutex_unlock(&cdev->lock);

	return len;
}

static ssize_t
reset_store(struct device *dev, struct device_attribute *attr, const char *buf,
	    size_t count)
{
	struct thermal_cooling_device *cdev = to_cooling_device(dev);
	struct cooling_dev_stats *stats;
	int i, states;

	mutex_lock(&cdev->lock);

	stats = cdev->stats;
	if (!stats)
		goto unlock;

	states = cdev->max_state + 1;

	spin_lock(&stats->lock);

	stats->total_trans = 0;
	stats->last_time = ktime_get();
	memset(stats->trans_table, 0,
	       states * states * sizeof(*stats->trans_table));

	for (i = 0; i < states; i++)
		stats->time_in_state[i] = ktime_set(0, 0);

	spin_unlock(&stats->lock);

unlock:
	mutex_unlock(&cdev->lock);

	return count;
}

static ssize_t trans_table_show(struct device *dev,
				struct device_attribute *attr, char *buf)
{
	struct thermal_cooling_device *cdev = to_cooling_device(dev);
	struct cooling_dev_stats *stats;
	ssize_t len = 0;
	int i, j;

	mutex_lock(&cdev->lock);

	stats = cdev->stats;
	if (!stats) {
		len = -ENODATA;
		goto unlock;
	}

	len += snprintf(buf + len, PAGE_SIZE - len, " From  :    To\n");
	len += snprintf(buf + len, PAGE_SIZE - len, "       : ");
	for (i = 0; i <= cdev->max_state; i++) {
		if (len >= PAGE_SIZE)
			break;
		len += snprintf(buf + len, PAGE_SIZE - len, "state%2u  ", i);
	}
	if (len >= PAGE_SIZE) {
		len = PAGE_SIZE;
		goto unlock;
	}

	len += snprintf(buf + len, PAGE_SIZE - len, "\n");

	for (i = 0; i <= cdev->max_state; i++) {
		if (len >= PAGE_SIZE)
			break;

		len += snprintf(buf + len, PAGE_SIZE - len, "state%2u:", i);

		for (j = 0; j <= cdev->max_state; j++) {
			if (len >= PAGE_SIZE)
				break;
			len += snprintf(buf + len, PAGE_SIZE - len, "%8u ",
				stats->trans_table[i * (cdev->max_state + 1) + j]);
		}
		if (len >= PAGE_SIZE)
			break;
		len += snprintf(buf + len, PAGE_SIZE - len, "\n");
	}

	if (len >= PAGE_SIZE) {
		pr_warn_once("Thermal transition table exceeds PAGE_SIZE. Disabling\n");
		len = -EFBIG;
	}

unlock:
	mutex_unlock(&cdev->lock);

	return len;
}

static DEVICE_ATTR_RO(total_trans);
static DEVICE_ATTR_RO(time_in_state_ms);
static DEVICE_ATTR_WO(reset);
static DEVICE_ATTR_RO(trans_table);

static struct attribute *cooling_device_stats_attrs[] = {
	&dev_attr_total_trans.attr,
	&dev_attr_time_in_state_ms.attr,
	&dev_attr_reset.attr,
	&dev_attr_trans_table.attr,
	NULL
};

static const struct attribute_group cooling_device_stats_attr_group = {
	.attrs = cooling_device_stats_attrs,
	.name = "stats"
};

static void cooling_device_stats_setup(struct thermal_cooling_device *cdev)
{
	const struct attribute_group *stats_attr_group = NULL;
	struct cooling_dev_stats *stats;
	/* Total number of states is highest state + 1 */
	unsigned long states = cdev->max_state + 1;
	int var;

	var = sizeof(*stats);
	var += sizeof(*stats->time_in_state) * states;
	var += sizeof(*stats->trans_table) * states * states;

	stats = kzalloc(var, GFP_KERNEL);
	if (!stats)
		goto out;

	stats->time_in_state = (ktime_t *)(stats + 1);
	stats->trans_table = (unsigned int *)(stats->time_in_state + states);
	cdev->stats = stats;
	stats->last_time = ktime_get();

	spin_lock_init(&stats->lock);

	stats_attr_group = &cooling_device_stats_attr_group;

out:
	/* Fill the empty slot left in cooling_device_attr_groups */
	var = ARRAY_SIZE(cooling_device_attr_groups) - 2;
	cooling_device_attr_groups[var] = stats_attr_group;
}

static void cooling_device_stats_destroy(struct thermal_cooling_device *cdev)
{
	kfree(cdev->stats);
	cdev->stats = NULL;
}

#else

static inline void
cooling_device_stats_setup(struct thermal_cooling_device *cdev) {}
static inline void
cooling_device_stats_destroy(struct thermal_cooling_device *cdev) {}

#endif /* CONFIG_THERMAL_STATISTICS */

void thermal_cooling_device_setup_sysfs(struct thermal_cooling_device *cdev)
{
	cooling_device_stats_setup(cdev);
	cdev->device.groups = cooling_device_attr_groups;
}

void thermal_cooling_device_destroy_sysfs(struct thermal_cooling_device *cdev)
{
	cooling_device_stats_destroy(cdev);
}

void thermal_cooling_device_stats_reinit(struct thermal_cooling_device *cdev)
{
	lockdep_assert_held(&cdev->lock);

	cooling_device_stats_destroy(cdev);
	cooling_device_stats_setup(cdev);
}

/* these helper will be used only at the time of bindig */
ssize_t
trip_point_show(struct device *dev, struct device_attribute *attr, char *buf)
{
	struct thermal_instance *instance;

	instance =
	    container_of(attr, struct thermal_instance, attr);

	return sprintf(buf, "%d\n",
		       thermal_zone_trip_id(instance->tz, instance->trip));
}

ssize_t
weight_show(struct device *dev, struct device_attribute *attr, char *buf)
{
	struct thermal_instance *instance;

	instance = container_of(attr, struct thermal_instance, weight_attr);

	return sprintf(buf, "%d\n", instance->weight);
}

ssize_t weight_store(struct device *dev, struct device_attribute *attr,
		     const char *buf, size_t count)
{
	struct thermal_instance *instance;
	int ret, weight;

	ret = kstrtoint(buf, 0, &weight);
	if (ret)
		return ret;

	instance = container_of(attr, struct thermal_instance, weight_attr);

	/* Don't race with governors using the 'weight' value */
	mutex_lock(&instance->tz->lock);

	instance->weight = weight;

	thermal_governor_update_tz(instance->tz,
				   THERMAL_INSTANCE_WEIGHT_CHANGED);

	mutex_unlock(&instance->tz->lock);

	return count;
}<|MERGE_RESOLUTION|>--- conflicted
+++ resolved
@@ -88,11 +88,7 @@
 	if (sscanf(attr->attr.name, "trip_point_%d_type", &trip_id) != 1)
 		return -EINVAL;
 
-<<<<<<< HEAD
-	switch (tz->trips[trip_id].type) {
-=======
 	switch (tz->trips[trip_id].trip.type) {
->>>>>>> 0c383648
 	case THERMAL_TRIP_CRITICAL:
 		return sprintf(buf, "critical\n");
 	case THERMAL_TRIP_HOT:
@@ -124,11 +120,7 @@
 
 	mutex_lock(&tz->lock);
 
-<<<<<<< HEAD
-	trip = &tz->trips[trip_id];
-=======
 	trip = &tz->trips[trip_id].trip;
->>>>>>> 0c383648
 
 	if (temp != trip->temperature) {
 		if (tz->ops.set_trip_temp) {
@@ -158,11 +150,7 @@
 	if (sscanf(attr->attr.name, "trip_point_%d_temp", &trip_id) != 1)
 		return -EINVAL;
 
-<<<<<<< HEAD
-	return sprintf(buf, "%d\n", tz->trips[trip_id].temperature);
-=======
 	return sprintf(buf, "%d\n", tz->trips[trip_id].trip.temperature);
->>>>>>> 0c383648
 }
 
 static ssize_t
@@ -183,11 +171,7 @@
 
 	mutex_lock(&tz->lock);
 
-<<<<<<< HEAD
-	trip = &tz->trips[trip_id];
-=======
 	trip = &tz->trips[trip_id].trip;
->>>>>>> 0c383648
 
 	if (hyst != trip->hysteresis) {
 		trip->hysteresis = hyst;
@@ -210,11 +194,7 @@
 	if (sscanf(attr->attr.name, "trip_point_%d_hyst", &trip_id) != 1)
 		return -EINVAL;
 
-<<<<<<< HEAD
-	return sprintf(buf, "%d\n", tz->trips[trip_id].hysteresis);
-=======
 	return sprintf(buf, "%d\n", tz->trips[trip_id].trip.hysteresis);
->>>>>>> 0c383648
 }
 
 static ssize_t
@@ -413,11 +393,7 @@
  */
 static int create_trip_attrs(struct thermal_zone_device *tz)
 {
-<<<<<<< HEAD
-	const struct thermal_trip *trip;
-=======
 	const struct thermal_trip_desc *td;
->>>>>>> 0c383648
 	struct attribute **attrs;
 
 	/* This function works only for zones with at least one trip */
@@ -453,13 +429,8 @@
 		return -ENOMEM;
 	}
 
-<<<<<<< HEAD
-	for_each_trip(tz, trip) {
-		int indx = thermal_zone_trip_id(tz, trip);
-=======
 	for_each_trip_desc(tz, td) {
 		int indx = thermal_zone_trip_id(tz, &td->trip);
->>>>>>> 0c383648
 
 		/* create trip type attribute */
 		snprintf(tz->trip_type_attrs[indx].name, THERMAL_NAME_LENGTH,
@@ -481,11 +452,7 @@
 						tz->trip_temp_attrs[indx].name;
 		tz->trip_temp_attrs[indx].attr.attr.mode = S_IRUGO;
 		tz->trip_temp_attrs[indx].attr.show = trip_point_temp_show;
-<<<<<<< HEAD
-		if (trip->flags & THERMAL_TRIP_FLAG_RW_TEMP) {
-=======
 		if (td->trip.flags & THERMAL_TRIP_FLAG_RW_TEMP) {
->>>>>>> 0c383648
 			tz->trip_temp_attrs[indx].attr.attr.mode |= S_IWUSR;
 			tz->trip_temp_attrs[indx].attr.store =
 							trip_point_temp_store;
@@ -500,11 +467,7 @@
 					tz->trip_hyst_attrs[indx].name;
 		tz->trip_hyst_attrs[indx].attr.attr.mode = S_IRUGO;
 		tz->trip_hyst_attrs[indx].attr.show = trip_point_hyst_show;
-<<<<<<< HEAD
-		if (trip->flags & THERMAL_TRIP_FLAG_RW_HYST) {
-=======
 		if (td->trip.flags & THERMAL_TRIP_FLAG_RW_HYST) {
->>>>>>> 0c383648
 			tz->trip_hyst_attrs[indx].attr.attr.mode |= S_IWUSR;
 			tz->trip_hyst_attrs[indx].attr.store =
 					trip_point_hyst_store;
