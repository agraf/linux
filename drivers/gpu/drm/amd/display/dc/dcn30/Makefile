--- conflicted
+++ resolved
@@ -25,10 +25,6 @@
 
 DCN30 := dcn30_hubbub.o \
 	dcn30_hubp.o \
-<<<<<<< HEAD
-	dcn30_dpp.o \
-=======
->>>>>>> 0c383648
 	dcn30_dccg.o \
 	dcn30_mpc.o dcn30_vpg.o \
 	dcn30_afmt.o \
