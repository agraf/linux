--- conflicted
+++ resolved
@@ -45,28 +45,6 @@
 	u8 de_emphasis;
 };
 
-<<<<<<< HEAD
-union intel_ddi_buf_trans_entry {
-	struct hsw_ddi_buf_trans hsw;
-	struct bxt_ddi_buf_trans bxt;
-	struct icl_ddi_buf_trans icl;
-	struct icl_mg_phy_ddi_buf_trans mg;
-	struct tgl_dkl_phy_ddi_buf_trans dkl;
-};
-
-struct intel_ddi_buf_trans {
-	const union intel_ddi_buf_trans_entry *entries;
-	u8 num_entries;
-	u8 hdmi_default_entry;
-};
-
-bool is_hobl_buf_trans(const struct intel_ddi_buf_trans *table);
-
-int intel_ddi_hdmi_num_entries(struct intel_encoder *encoder,
-			       const struct intel_crtc_state *crtc_state,
-			       int *default_entry);
-
-=======
 struct dg2_snps_phy_buf_trans {
 	u8 vswing;
 	u8 pre_cursor;
@@ -90,7 +68,6 @@
 
 bool is_hobl_buf_trans(const struct intel_ddi_buf_trans *table);
 
->>>>>>> df0cc57e
 void intel_ddi_buf_trans_init(struct intel_encoder *encoder);
 
 #endif