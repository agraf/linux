--- conflicted
+++ resolved
@@ -1220,7 +1220,6 @@
 	ssize_t ret;
 
 	file = fget_light(fd, &fput_needed);
-<<<<<<< HEAD
 	if (!file)
 		return -EBADF;
 	ret = compat_readv(file, vec, vlen, &file->f_pos);
@@ -1242,29 +1241,6 @@
 	file = fget_light(fd, &fput_needed);
 	if (!file)
 		return -EBADF;
-=======
-	if (!file)
-		return -EBADF;
-	ret = compat_readv(file, vec, vlen, &file->f_pos);
-	fput_light(file, fput_needed);
-	return ret;
-}
-
-asmlinkage ssize_t
-compat_sys_preadv(unsigned long fd, const struct compat_iovec __user *vec,
-		  unsigned long vlen, u32 pos_low, u32 pos_high)
-{
-	loff_t pos = ((loff_t)pos_high << 32) | pos_low;
-	struct file *file;
-	int fput_needed;
-	ssize_t ret;
-
-	if (pos < 0)
-		return -EINVAL;
-	file = fget_light(fd, &fput_needed);
-	if (!file)
-		return -EBADF;
->>>>>>> 6574612f
 	ret = compat_readv(file, vec, vlen, &pos);
 	fput_light(file, fput_needed);
 	return ret;
@@ -1500,10 +1476,7 @@
 	struct linux_binprm *bprm;
 	struct file *file;
 	struct files_struct *displaced;
-<<<<<<< HEAD
-=======
 	bool clear_in_exec;
->>>>>>> 6574612f
 	int retval;
 
 	retval = unshare_files(&displaced);
@@ -1526,14 +1499,9 @@
 		goto out_unlock;
 
 	retval = check_unsafe_exec(bprm);
-<<<<<<< HEAD
-	if (retval)
-		goto out_unlock;
-=======
 	if (retval < 0)
 		goto out_unlock;
 	clear_in_exec = retval;
->>>>>>> 6574612f
 
 	file = open_exec(filename);
 	retval = PTR_ERR(file);
@@ -1580,13 +1548,7 @@
 		goto out;
 
 	/* execve succeeded */
-<<<<<<< HEAD
-	write_lock(&current->fs->lock);
 	current->fs->in_exec = 0;
-	write_unlock(&current->fs->lock);
-=======
-	current->fs->in_exec = 0;
->>>>>>> 6574612f
 	current->in_execve = 0;
 	mutex_unlock(&current->cred_exec_mutex);
 	acct_update_integrals(current);
@@ -1606,14 +1568,8 @@
 	}
 
 out_unmark:
-<<<<<<< HEAD
-	write_lock(&current->fs->lock);
-	current->fs->in_exec = 0;
-	write_unlock(&current->fs->lock);
-=======
 	if (clear_in_exec)
 		current->fs->in_exec = 0;
->>>>>>> 6574612f
 
 out_unlock:
 	current->in_execve = 0;
