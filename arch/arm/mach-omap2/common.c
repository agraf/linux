/*
 * linux/arch/arm/mach-omap2/common.c
 *
 * Code common to all OMAP2+ machines.
 *
 * Copyright (C) 2009 Texas Instruments
 * Copyright (C) 2010 Nokia Corporation
 * Tony Lindgren <tony@atomide.com>
 * Added OMAP4 support - Santosh Shilimkar <santosh.shilimkar@ti.com>
 *
 * This program is free software; you can redistribute it and/or modify
 * it under the terms of the GNU General Public License version 2 as
 * published by the Free Software Foundation.
 */
#include <linux/kernel.h>
#include <linux/init.h>
<<<<<<< HEAD
#include <linux/clk.h>
#include <linux/io.h>
=======
>>>>>>> 794b175f
#include <linux/platform_data/dsp-omap.h>

#include <plat/vram.h>

#include "common.h"
<<<<<<< HEAD
#include "clock.h"
#include "sdrc.h"
#include "control.h"
#include "omap-secure.h"

/* Global address base setup code */

static void __init __omap2_set_globals(struct omap_globals *omap2_globals)
{
	omap2_set_globals_tap(omap2_globals);
	omap2_set_globals_sdrc(omap2_globals);
	omap2_set_globals_control(omap2_globals);
	omap2_set_globals_prcm(omap2_globals);
}

#if defined(CONFIG_SOC_OMAP2420)

static struct omap_globals omap242x_globals = {
	.class	= OMAP242X_CLASS,
	.tap	= OMAP2_L4_IO_ADDRESS(0x48014000),
	.sdrc	= OMAP2_L3_IO_ADDRESS(OMAP2420_SDRC_BASE),
	.sms	= OMAP2_L3_IO_ADDRESS(OMAP2420_SMS_BASE),
	.ctrl	= OMAP2_L4_IO_ADDRESS(OMAP242X_CTRL_BASE),
	.prm	= OMAP2_L4_IO_ADDRESS(OMAP2420_PRM_BASE),
	.cm	= OMAP2_L4_IO_ADDRESS(OMAP2420_CM_BASE),
};

void __init omap2_set_globals_242x(void)
{
	__omap2_set_globals(&omap242x_globals);
}

void __init omap242x_map_io(void)
{
	omap242x_map_common_io();
}
#endif

#if defined(CONFIG_SOC_OMAP2430)

static struct omap_globals omap243x_globals = {
	.class	= OMAP243X_CLASS,
	.tap	= OMAP2_L4_IO_ADDRESS(0x4900a000),
	.sdrc	= OMAP2_L3_IO_ADDRESS(OMAP243X_SDRC_BASE),
	.sms	= OMAP2_L3_IO_ADDRESS(OMAP243X_SMS_BASE),
	.ctrl	= OMAP2_L4_IO_ADDRESS(OMAP243X_CTRL_BASE),
	.prm	= OMAP2_L4_IO_ADDRESS(OMAP2430_PRM_BASE),
	.cm	= OMAP2_L4_IO_ADDRESS(OMAP2430_CM_BASE),
};

void __init omap2_set_globals_243x(void)
{
	__omap2_set_globals(&omap243x_globals);
}

void __init omap243x_map_io(void)
{
	omap243x_map_common_io();
}
#endif

#if defined(CONFIG_ARCH_OMAP3)

static struct omap_globals omap3_globals = {
	.class	= OMAP343X_CLASS,
	.tap	= OMAP2_L4_IO_ADDRESS(0x4830A000),
	.sdrc	= OMAP2_L3_IO_ADDRESS(OMAP343X_SDRC_BASE),
	.sms	= OMAP2_L3_IO_ADDRESS(OMAP343X_SMS_BASE),
	.ctrl	= OMAP2_L4_IO_ADDRESS(OMAP343X_CTRL_BASE),
	.prm	= OMAP2_L4_IO_ADDRESS(OMAP3430_PRM_BASE),
	.cm	= OMAP2_L4_IO_ADDRESS(OMAP3430_CM_BASE),
};

void __init omap2_set_globals_3xxx(void)
{
	__omap2_set_globals(&omap3_globals);
}

void __init omap3_map_io(void)
{
	omap34xx_map_common_io();
}
=======
#include "omap-secure.h"
>>>>>>> 794b175f

/*
 * Stub function for OMAP2 so that common files
 * continue to build when custom builds are used
 */
int __weak omap_secure_ram_reserve_memblock(void)
{
	return 0;
}

void __init omap_reserve(void)
{
<<<<<<< HEAD
	__omap2_set_globals(&omap4_globals);
}

void __init omap4_map_io(void)
{
	omap44xx_map_common_io();
}
#endif

#if defined(CONFIG_SOC_OMAP5)
static struct omap_globals omap5_globals = {
	.class	= OMAP54XX_CLASS,
	.tap	= OMAP2_L4_IO_ADDRESS(OMAP54XX_SCM_BASE),
	.ctrl	= OMAP2_L4_IO_ADDRESS(OMAP54XX_SCM_BASE),
	.ctrl_pad	= OMAP2_L4_IO_ADDRESS(OMAP54XX_CTRL_BASE),
	.prm	= OMAP2_L4_IO_ADDRESS(OMAP54XX_PRM_BASE),
	.cm	= OMAP2_L4_IO_ADDRESS(OMAP54XX_CM_CORE_AON_BASE),
	.cm2	= OMAP2_L4_IO_ADDRESS(OMAP54XX_CM_CORE_BASE),
	.prcm_mpu = OMAP2_L4_IO_ADDRESS(OMAP54XX_PRCM_MPU_BASE),
};

void __init omap2_set_globals_5xxx(void)
{
	omap2_set_globals_tap(&omap5_globals);
	omap2_set_globals_control(&omap5_globals);
	omap2_set_globals_prcm(&omap5_globals);
}

void __init omap5_map_io(void)
{
	omap5_map_common_io();
}
#endif

/*
 * Stub function for OMAP2 so that common files
 * continue to build when custom builds are used
 */
int __weak omap_secure_ram_reserve_memblock(void)
{
	return 0;
}

void __init omap_reserve(void)
{
=======
>>>>>>> 794b175f
	omap_vram_reserve_sdram_memblock();
	omap_dsp_reserve_sdram_memblock();
	omap_secure_ram_reserve_memblock();
	omap_barrier_reserve_memblock();
}<|MERGE_RESOLUTION|>--- conflicted
+++ resolved
@@ -14,102 +14,12 @@
  */
 #include <linux/kernel.h>
 #include <linux/init.h>
-<<<<<<< HEAD
-#include <linux/clk.h>
-#include <linux/io.h>
-=======
->>>>>>> 794b175f
 #include <linux/platform_data/dsp-omap.h>
 
 #include <plat/vram.h>
 
 #include "common.h"
-<<<<<<< HEAD
-#include "clock.h"
-#include "sdrc.h"
-#include "control.h"
 #include "omap-secure.h"
-
-/* Global address base setup code */
-
-static void __init __omap2_set_globals(struct omap_globals *omap2_globals)
-{
-	omap2_set_globals_tap(omap2_globals);
-	omap2_set_globals_sdrc(omap2_globals);
-	omap2_set_globals_control(omap2_globals);
-	omap2_set_globals_prcm(omap2_globals);
-}
-
-#if defined(CONFIG_SOC_OMAP2420)
-
-static struct omap_globals omap242x_globals = {
-	.class	= OMAP242X_CLASS,
-	.tap	= OMAP2_L4_IO_ADDRESS(0x48014000),
-	.sdrc	= OMAP2_L3_IO_ADDRESS(OMAP2420_SDRC_BASE),
-	.sms	= OMAP2_L3_IO_ADDRESS(OMAP2420_SMS_BASE),
-	.ctrl	= OMAP2_L4_IO_ADDRESS(OMAP242X_CTRL_BASE),
-	.prm	= OMAP2_L4_IO_ADDRESS(OMAP2420_PRM_BASE),
-	.cm	= OMAP2_L4_IO_ADDRESS(OMAP2420_CM_BASE),
-};
-
-void __init omap2_set_globals_242x(void)
-{
-	__omap2_set_globals(&omap242x_globals);
-}
-
-void __init omap242x_map_io(void)
-{
-	omap242x_map_common_io();
-}
-#endif
-
-#if defined(CONFIG_SOC_OMAP2430)
-
-static struct omap_globals omap243x_globals = {
-	.class	= OMAP243X_CLASS,
-	.tap	= OMAP2_L4_IO_ADDRESS(0x4900a000),
-	.sdrc	= OMAP2_L3_IO_ADDRESS(OMAP243X_SDRC_BASE),
-	.sms	= OMAP2_L3_IO_ADDRESS(OMAP243X_SMS_BASE),
-	.ctrl	= OMAP2_L4_IO_ADDRESS(OMAP243X_CTRL_BASE),
-	.prm	= OMAP2_L4_IO_ADDRESS(OMAP2430_PRM_BASE),
-	.cm	= OMAP2_L4_IO_ADDRESS(OMAP2430_CM_BASE),
-};
-
-void __init omap2_set_globals_243x(void)
-{
-	__omap2_set_globals(&omap243x_globals);
-}
-
-void __init omap243x_map_io(void)
-{
-	omap243x_map_common_io();
-}
-#endif
-
-#if defined(CONFIG_ARCH_OMAP3)
-
-static struct omap_globals omap3_globals = {
-	.class	= OMAP343X_CLASS,
-	.tap	= OMAP2_L4_IO_ADDRESS(0x4830A000),
-	.sdrc	= OMAP2_L3_IO_ADDRESS(OMAP343X_SDRC_BASE),
-	.sms	= OMAP2_L3_IO_ADDRESS(OMAP343X_SMS_BASE),
-	.ctrl	= OMAP2_L4_IO_ADDRESS(OMAP343X_CTRL_BASE),
-	.prm	= OMAP2_L4_IO_ADDRESS(OMAP3430_PRM_BASE),
-	.cm	= OMAP2_L4_IO_ADDRESS(OMAP3430_CM_BASE),
-};
-
-void __init omap2_set_globals_3xxx(void)
-{
-	__omap2_set_globals(&omap3_globals);
-}
-
-void __init omap3_map_io(void)
-{
-	omap34xx_map_common_io();
-}
-=======
-#include "omap-secure.h"
->>>>>>> 794b175f
 
 /*
  * Stub function for OMAP2 so that common files
@@ -122,54 +32,6 @@
 
 void __init omap_reserve(void)
 {
-<<<<<<< HEAD
-	__omap2_set_globals(&omap4_globals);
-}
-
-void __init omap4_map_io(void)
-{
-	omap44xx_map_common_io();
-}
-#endif
-
-#if defined(CONFIG_SOC_OMAP5)
-static struct omap_globals omap5_globals = {
-	.class	= OMAP54XX_CLASS,
-	.tap	= OMAP2_L4_IO_ADDRESS(OMAP54XX_SCM_BASE),
-	.ctrl	= OMAP2_L4_IO_ADDRESS(OMAP54XX_SCM_BASE),
-	.ctrl_pad	= OMAP2_L4_IO_ADDRESS(OMAP54XX_CTRL_BASE),
-	.prm	= OMAP2_L4_IO_ADDRESS(OMAP54XX_PRM_BASE),
-	.cm	= OMAP2_L4_IO_ADDRESS(OMAP54XX_CM_CORE_AON_BASE),
-	.cm2	= OMAP2_L4_IO_ADDRESS(OMAP54XX_CM_CORE_BASE),
-	.prcm_mpu = OMAP2_L4_IO_ADDRESS(OMAP54XX_PRCM_MPU_BASE),
-};
-
-void __init omap2_set_globals_5xxx(void)
-{
-	omap2_set_globals_tap(&omap5_globals);
-	omap2_set_globals_control(&omap5_globals);
-	omap2_set_globals_prcm(&omap5_globals);
-}
-
-void __init omap5_map_io(void)
-{
-	omap5_map_common_io();
-}
-#endif
-
-/*
- * Stub function for OMAP2 so that common files
- * continue to build when custom builds are used
- */
-int __weak omap_secure_ram_reserve_memblock(void)
-{
-	return 0;
-}
-
-void __init omap_reserve(void)
-{
-=======
->>>>>>> 794b175f
 	omap_vram_reserve_sdram_memblock();
 	omap_dsp_reserve_sdram_memblock();
 	omap_secure_ram_reserve_memblock();
