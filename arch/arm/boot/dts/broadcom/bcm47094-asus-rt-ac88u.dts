--- conflicted
+++ resolved
@@ -13,10 +13,7 @@
 
 	nvram@1c080000 {
 		et1macaddr: et1macaddr {
-<<<<<<< HEAD
-=======
 			#nvmem-cell-cells = <1>;
->>>>>>> 0c383648
 		};
 	};
 
@@ -127,16 +124,4 @@
 			};
 		};
 	};
-<<<<<<< HEAD
-};
-
-&gmac0 {
-	status = "disabled";
-};
-
-&gmac1 {
-	nvmem-cells = <&et1macaddr>;
-	nvmem-cell-names = "mac-address";
-=======
->>>>>>> 0c383648
 };