// SPDX-License-Identifier: GPL-2.0-only

#include <linux/uaccess.h>
#include <linux/kernel.h>

#ifdef CONFIG_X86_64
static __always_inline u64 canonical_address(u64 vaddr, u8 vaddr_bits)
{
	return ((s64)vaddr << (64 - vaddr_bits)) >> (64 - vaddr_bits);
}

<<<<<<< HEAD
bool probe_kernel_read_allowed(const void *unsafe_src, size_t size)
=======
bool copy_from_kernel_nofault_allowed(const void *unsafe_src, size_t size)
>>>>>>> 84569f32
{
	unsigned long vaddr = (unsigned long)unsafe_src;

	/*
	 * Range covering the highest possible canonical userspace address
	 * as well as non-canonical address range. For the canonical range
	 * we also need to include the userspace guard page.
	 */
	return vaddr >= TASK_SIZE_MAX + PAGE_SIZE &&
	       canonical_address(vaddr, boot_cpu_data.x86_virt_bits) == vaddr;
}
#else
<<<<<<< HEAD
bool probe_kernel_read_allowed(const void *unsafe_src, size_t size)
=======
bool copy_from_kernel_nofault_allowed(const void *unsafe_src, size_t size)
>>>>>>> 84569f32
{
	return (unsigned long)unsafe_src >= TASK_SIZE_MAX;
}
#endif<|MERGE_RESOLUTION|>--- conflicted
+++ resolved
@@ -9,11 +9,7 @@
 	return ((s64)vaddr << (64 - vaddr_bits)) >> (64 - vaddr_bits);
 }
 
-<<<<<<< HEAD
-bool probe_kernel_read_allowed(const void *unsafe_src, size_t size)
-=======
 bool copy_from_kernel_nofault_allowed(const void *unsafe_src, size_t size)
->>>>>>> 84569f32
 {
 	unsigned long vaddr = (unsigned long)unsafe_src;
 
@@ -26,11 +22,7 @@
 	       canonical_address(vaddr, boot_cpu_data.x86_virt_bits) == vaddr;
 }
 #else
-<<<<<<< HEAD
-bool probe_kernel_read_allowed(const void *unsafe_src, size_t size)
-=======
 bool copy_from_kernel_nofault_allowed(const void *unsafe_src, size_t size)
->>>>>>> 84569f32
 {
 	return (unsigned long)unsafe_src >= TASK_SIZE_MAX;
 }
